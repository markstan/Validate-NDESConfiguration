<#

.SYNOPSIS
Highlights configuration problems on an NDES server, as configured for use with Intune Standalone SCEP certificates.

.DESCRIPTION
Validate-NDESConfig looks at the configuration of your NDES server and ensures it aligns to the "Configure and manage SCEP 
certificates with Intune" article. 

.NOTE This script is used purely to validate the configuration. All remedial tasks will need to be carried out manually.
Where possible, a link and section description will be provided.

.EXAMPLE
.\Validate-NDESConfiguration -NDESServiceAccount Contoso\NDES_SVC.com -IssuingCAServerFQDN IssuingCA.contoso.com -SCEPUserCertTemplate SCEPGeneral

.EXAMPLE
.\Validate-NDESConfiguration -help

.LINK
https://learn.microsoft.com/en-us/troubleshoot/mem/intune/certificates/troubleshoot-scep-certificate-ndes-policy-module

.NOTES
v1.0 - 1/29/2024 - Initial release. Copy/paste from ODC (https://aka.ms/IntuneODC) to allow for standalone use.
v1.1 - 5/4/2024 - Updated to support system account as service account

#>
[CmdletBinding(DefaultParameterSetName="Unattended")]

Param(

[parameter(Mandatory=$false,ParameterSetName="Unattended")]
[alias("ua","silent","s","unattended")]
[switch]$unattend,  

[parameter(Mandatory=$true,ParameterSetName="NormalRun")]
[alias("sa")]
[string]$NDESServiceAccount = "",

[parameter(Mandatory=$true,ParameterSetName="NormalRun")]
[alias("ca")]
[ValidateScript({
    $Domain =  ((Get-WmiObject Win32_ComputerSystem).domain).split(".\")[0]
        if    ($_ -match $Domain)    {
            $true
        }
        else {   
            Throw "The Network Device Enrollment Server and the Certificate Authority are not members of the same Active Directory domain. This is an unsupported configuration."
        }
    }
)]
[string]$IssuingCAServerFQDN,

[parameter(Mandatory=$true,ParameterSetName="NormalRun")]
[alias("t")]
[string]$SCEPUserCertTemplate,

[parameter(ParameterSetName="Help")]
[alias("h","?","/?")]
[switch]$help,

[parameter(ParameterSetName="Help")]
[alias("u")]
[switch]$usage,

[switch]$toStdOut,
[switch]$SkipHTML,
[switch]$ODC
 
) 

<#
.Synopsis
    Writes color-coded results to PowerShell window
.DESCRIPTION
      Displays results of tests and progress messages to the
   PowerShell window. Color-codes results for ease of reading.
.EXAMPLE
   Write-Interactive -ResultBlob $Script:ResultBlob
.EXAMPLE
   $Script:ResultBlob | Write-Interactive
.EXAMPLE
    # Will write in default white text with a severity of 'Information'
    Write-Interactive "hi"
#>
function Write-Interactive
{
    [CmdletBinding()]
    [Alias()]
    [OutputType([int])]
    Param
    (
        # Message help description
        [Parameter(Mandatory=$true,
        ValueFromPipeline,
                   ValueFromPipelineByPropertyName=$true,
                   Position=0)]
        $ResultBlob,
        [Parameter(Mandatory=$false)]
        $Result
    )

    Begin
    {
    }
    Process
    {

    switch ($($Script:ResultBlob.GetType()).FullName) {
        System.Management.Automation.PSCustomObject
        {

            Write-Host "Rule:        " -ForegroundColor Gray -NoNewline
            Write-Host  $ResultBlob.RuleId -ForegroundColor White
            Write-Host "Description: " -ForegroundColor Gray -NoNewline
            Write-Host $ResultBlob.RuleDescription -ForegroundColor White
            
            Write-Host "Result:      " -ForegroundColor Gray -NoNewline
            switch($ResultBlob.CheckResult) {
                "Passed"
                {
                   Write-Host  $ResultBlob.CheckResult -ForegroundColor Green
                }
                "Failed"
                { 
                    Write-Host $ResultBlob.CheckResult -ForegroundColor Magenta # Red  
                }
                "Warning"
                { 
                    Write-Host $ResultBlob.CheckResult -ForegroundColor Yellow  
                }
            }

            Write-Host "Message:     " -ForegroundColor Gray -NoNewline
            Write-Host "$($ResultBlob.CheckResultMessage)`r`n" -ForegroundColor White
        
        }
       
       default {
         switch($Result){

            { ($_ -in ( "Passed", "1") )} {
                $ResultBlob | Write-Host -ForegroundColor White
            }
            { ($_ -in ( "Warning", "2") )} {
                $ResultBlob | Write-Host -ForegroundColor Yellow
            }
            { ($_ -in ( "Failed", "3") )} {
                $ResultBlob | Write-Host -ForegroundColor Red
            }

            Default {
                $ResultBlob | Write-Host -ForegroundColor White
            }
         }
       }

       }
    }
         
    End
    {

    }
}

function New-LogEntry {
        <#
      .SYNOPSIS
       Script-wide logging function
      .DESCRIPTION
       Writes debug logging statements to script log file
      .EXAMPLE
          New-LogEntry "Entering function"
          Write log entry with information level
      
      .EXAMPLE
          New-LogEntry -Level Error -WriteStdOut "Error"
          Write error to log and also show in PowerShell output
       
      .NOTES
      NAME: New-LogEntry 
      
      Set $global:LogName at the beginning of the script
      #>
      
        [CmdletBinding()]
        param(
          [parameter(Mandatory=$true, ValueFromPipeline = $true, Position = 0)]
          [string]$Message,
      
          [Parameter(Position = 1)] 
          # 1 = Information
          # 2 = Warning
          # 3 = Error
          # 4 = Verbose
          [ValidateSet(1,2,3,4)]
          [string]$Severity = '1',
             
          [Parameter()]
          # create log in format 
          [string]$LogName = $Script:LogFilePath,

          # Write plain text to stdout instead of colorful text to host
          [Parameter()]
          [switch]
          $WriteStdOut,

          # Skip HTML output
          [Parameter()]
          [Switch]
          $NoHTML
       
        )
      
        BEGIN {
          if ( ($null -eq $LogName) -or ($LogName -eq "")) { Write-Error "Please set variable `$script`:LogFilePath." }
        }
        PROCESS {
          # only log verbose if flag is set
          if ( ($Level -eq "4") -and ( -not ($debugMode) ) ) {
            # don't log events unless flag is set
          } else {
               
            [pscustomobject]@{
              Time    = (Get-Date -f u)   
              Line    = "`[$($MyInvocation.ScriptLineNumber)`]"          
              Level   = $Level
              Message = $Message
                  
            } |  Export-Csv -Path $LogName -Append -Force -NoTypeInformation -Encoding Unicode 
      
#[switch]$toStdOut,
#[switch]$SkipHTML##
            if ($toStdOut -or  $WriteStdOut -or ( ($Level -eq "Verbose") -and $debugMode) ) { Write-Output $Message }
            else { Write-Interactive $Message -Result $Severity}
          }
        }
        END {}
      }

function Write-StatusMessage {  
        param(
            
        [parameter(Mandatory=$true, ValueFromPipeline = $true, Position = 0)]
        [string]$Message,
      
        [Parameter(Position = 1)]  
        [ValidateSet(1,2,3,4)]
        [string]$Severity = '1')
 
        [string]$FormattedMessage = ""
       
        $FormattedMessage ="`r`n$line`r`n$message`r`n`r`n$line`r`n"

        New-LogEntry $FormattedMessage -Severity $Severity
 }

function Show-Usage {

     
    New-LogEntry @"
    `r`n`r`n$line
                        Usage
$line

    Switch                 | Alias  | Explanation 
      -help                  -h     Displays help message
      -usage                 -u     Displays this usage information
      -NDESExternalHostname  -ed    External DNS name for the NDES server (SSL certificate subject will be checked for this. 
                                    It should be in the SAN of the certificate if clients communicate directly with the NDES server)
      -NDESServiceAccount    -sa    Username of the NDES service account. Format is Domain\sAMAccountName, such as Contoso\NDES_SVC.
      -IssuingCAServerFQDN   -ca    Name of the issuing CA to which you'll be connecting the NDES server.  
                                    Format is FQDN, such as 'MyIssuingCAServer.contoso.com'.
      -SCEPUserCertTemplate  -t     Name of the SCEP Certificate template. Please note this is _not_ the display name of the template.
                                        Value should not contain spaces.                                        
`r`n$line`r`n`r`n
"@      

} 

function Get-NDESHelp {

    Write-StatusMessage @'
    Verifies if the NDES server meets all the required configuration.
     
    The NDES server role is required as back-end infrastructure for Intune for delivering VPN and Wi-Fi certificates via the SCEP protocol to mobile devices and desktop clients.

    See https://learn.microsoft.com/en-us/mem/intune/protect/certificates-scep-configure.
'@ -Severity 2

    
} 

function Confirm-Variables {
    param (
        [string]$NDESServiceAccount,
        [string]$IssuingCAServerFQDN,
        [string]$SCEPUserCertTemplate
    )

    if ($PSCmdlet.ParameterSetName -eq "Unattended") {
        $MscepRaEku = '1.3.6.1.4.1.311.20.2.1' # CEP Encryption
        # Get cert authority from the Certificate Request Agent cert.
        $IssuingCAServerFQDN = Get-Item 'Cert:\LocalMachine\My\*' | Where-Object { ($_.EnhancedKeyUsageList -match $MscepRaEku) -and ($_.Extensions.Format(1)[0].split('(')[0] -replace "template=" -match "CEPEncryption" ) }
        $SCEPUserCertTemplate = (Get-ItemProperty HKLM:\SOFTWARE\Microsoft\Cryptography\MSCEP).EncryptionTemplate
        $confirmation = "y"
    }
    else {
        Write-StatusMessage @"

        NDES Service Account      = $NDESServiceAccount
        Issuing CA Server         = $IssuingCAServerFQDN
        SCEP Certificate Template = $SCEPUserCertTemplate

        $line
        Proceed with variables?
"@ -Severity 1
        $confirmation = Read-Host -Prompt "[Y]es, [N]" 
    }

    if ($confirmation -eq 'y') {
 
        Write-StatusMessage @" 
        NDESServiceAccount= $NDESServiceAccount
        IssuingCAServer=`r`n$IssuingCAServerFQDN
        SCEPCertificateTemplate= $SCEPUserCertTemplate
"@ -Severity 1
    }
    else {
        break
    }
}

function Set-ServiceAccountisLocalSystem {
Param(
    [parameter(Mandatory=$true)]
    [bool]$isSvcAcctLclSystem
    )

    $Script:SvcAcctIsComputer = $isSvcAcctLclSystem
    New-LogEntry "Service account is local system (computer) account = $isSvcAcctLclSystem" -Severity 1
    }
 
<# Returns the name of the service account#>
function Get-NDESServiceAcct {
        [string]$NDESServiceAccount = ""

        $CARegPath = "HKLM:\SOFTWARE\Microsoft\MicrosoftIntune\PFXCertificateConnector\CA*"

        if (Test-Path $CARegPath ) {
            if ( (Get-ItemProperty $CARegPath).UseSystemAccount -eq 1) {
                $NDESServiceAccount = (Get-WmiObject Win32_ComputerSystem).Domain + "`\" + $env:computerName  
                Set-ServiceAccountisLocalSystem $true
            }
            elseif (    (Get-ItemProperty $CARegPath).Username -ne "" ) {
                $NDESServiceAccount =  (Get-ItemProperty $CARegPath).Username 
            }
        }
        else {
            New-LogEntry "No certificate found in $CARegPath. Please resolve this issue and run the script again." -Severity 3

        }
 
    New-LogEntry "Service Account detected = $NDESServiceAccount" -Severity 1 
    $NDESServiceAccount
}

function Test-IsNDESInstalled {
    Write-StatusMessage "Checking to see that NDES is installed" -Severity 1
        if ( Get-Service PFXCertificateConnectorSvc) {    
            $ruleResult = New-TestResult  -Result "Passed" -MoreInformation "NDES is installed."
        }
        else {
            $ruleResult = New-TestResult   -Result "Failed" -MoreInformation "NDES is not installed. Cannot find PFXCertificateConnectorSvc service."
            New-LogEntry "Error: NDES Not installed.`r`nExiting....................." -Severity 3
        }
             
    $ruleResult

}

function Test-IsRSATADInstalled {

    [bool]$isRSATADInstalled = $false

    if ($isadmin) {
        if ( (Get-WindowsOptionalFeature -Online -FeatureName  RSAT-AD-Tools-Feature).State -eq "Enabled") {
            $isRSATADInstalled = $true
        }
    }
    else {
          New-LogEntry "$skipInstall" -Severity 2
    }

    $isRSATADInstalled
}

function Install-RSATAD {
 
    New-LogEntry "The RSAT-AD-Tools Windows feature is not installed. This Windows Feature is required to continue. This is a requirement for AD tests. Install now?" -Severity 2
    $response = Read-Host -Prompt "[y/n]"
    New-LogEntry "Response $response" -Severity 1

    if ( ($response).ToLower() -eq "y" ) {
        Install-WindowsFeature -Name  RSAT-AD-Tools 
    }
    else { 
        New-LogEntry "RSAT-AD-Tools-Feature was not installed successfully. Please try running this command in an elevated PowerShell window:
        
        Install-WindowsFeature -Name  RSAT-AD-Tools

        " -Severity 3
    }
}
    
function Test-IsAADModuleInstalled { 
    Write-StatusMessage "Testing if Entra ID module is installed."

    if (Get-Module ActiveDirectory -ListAvailable  ) {
        New-LogEntry "Success: ActiveDirectory module is installed." -Severity 1
        $ruleResult = New-TestResult  -result Passed -MoreInformation "Entra ID PowerShell module is installed"
    }
    else {
        $msg = "Error: ActiveDirectory module is not installed. Please run this command to install it and re-run the script:`r`nInstall-Module ActiveDirectory" 
        New-LogEntry $msg -Severity 3 
        $ruleResult = New-TestResult  -result Failed -MoreInformation $msg
    }

    $ruleResult
}
function Test-IsIISInstalled {
    if (-not (Get-WindowsFeature Web-WebServer).Installed){
        $script:IISNotInstalled = $true
        New-LogEntry "IIS is not installed. Some tests will not run as we're unable to import the WebAdministration module" -Severity 2
        $ruleResult = New-TestResult -Result Failed
    }
    else {
        $null = Import-Module WebAdministration 
        $ruleResult = New-TestResult -Result Passed
    }
    $ruleResult
}

function Test-OSVersion {
    Write-StatusMessage    "Checking Windows OS version..." -Severity 1

    $OSVersion = (Get-CimInstance -class Win32_OperatingSystem).Version
    $MinOSVersion = "6.3"

        if ([version]$OSVersion -lt [version]$MinOSVersion){         
            New-LogEntry "Error: Unsupported OS Version. NDES requires Windows Server 2012 R2 and above." -Severity 3
            $ruleResult = New-TestResult -Result Failed         
            } 
        else {        
            New-LogEntry "Success: OS Version $OSVersion is supported."  -Severity 1    
            $ruleResult = New-TestResult -Result Passed    
        }
    $ruleResult
}

function Test-IEEnhancedSecurityMode {
    #   Checking if IE Enhanced Security Configuration is Deactivated
    Write-StatusMessage "Checking Internet Explorer Enhanced Security Configuration settings"  -Severity 1 

    # Check for the current state of Enhanced  Security Configuration; 0 = not configured
    $escState = Get-ItemProperty "HKLM:\SOFTWARE\Microsoft\Active Setup\Installed Components\{A509B1A7-37EF-4b3f-8CFC-4F3A74704073}"
 
<<<<<<< HEAD
    if ($escState.IsInstalled -eq 0) {
        New-LogEntry "Enhanced Security Configuration is not configured."  
        
    } else {
        New-LogEntry "Enhanced Security Configuration is configured." 
        
    }
=======
    if ($escState.IsInstalled -eq 0) { 
        New-LogEntry "Success: Enhanced Security Configuration is not configured." -Severity 1
        $ruleResult = New-TestResult -Result Passed 
    } else { 
        New-LogEntry "Error: Enhanced Security Configuration is configured." -Severity 3
        $ruleResult = New-TestResult -Result Failed 
    }
    $ruleResult
>>>>>>> 7b335c14
}

function Test-PFXCertificateConnector {
    Write-StatusMessage "Checking the `"Log on As`" for PFX Certificate Connector for Intune"  -Severity 1
    $service = Get-Service -Name "PFXCertificateConnectorSvc"

    if ($service) {
        # Get the service's process
        $serviceProcess = Get-WmiObject Win32_Service | Where-Object { $_.Name -eq $service.Name }

        # Check if the service is running as Local System or as a specific user
        if ($serviceProcess.StartName -eq "LocalSystem") {
            $msg = "$($service.Name) is running as Local System"  
            New-LogEntry $msg
            $ruleResult = New-TestResult -Result Information -MoreInformation $msg
        } else {
            $msg = "$($service.Name) is running as service account$($serviceProcess.StartName)"  
            New-LogEntry  $msg
            $ruleResult = New-TestResult -Result Information -MoreInformation $msg
        }
    } else {
        $msg = "PFXCertificateConnectorSvc service not found"  
        New-LogEntry $msg -Severity 3
        $ruleResult = New-TestResult -Result Failed -MoreInformation $msg
        
    }
    $ruleResult
}
 
function Test-Variables {
    if ($PSCmdlet.ParameterSetName -eq "Unattended") {
        $MscepRaEku = '1.3.6.1.4.1.311.20.2.1' # CEP Encryption
        # Get cert authority from the Certificate Request Agent cert.
        $IssuingCAServerFQDN = Get-Item 'Cert:\LocalMachine\My\*' | Where-Object { ($_.EnhancedKeyUsageList -match $MscepRaEku) -and ($_.Extensions.Format(1)[0].split('(')[0] -replace "template=" -match "CEPEncryption" ) }
         
        $SCEPUserCertTemplate = (Get-ItemProperty HKLM:\SOFTWARE\Microsoft\Cryptography\MSCEP).EncryptionTemplate
       
    }
    else {
        Write-StatusMessage @"
        NDES Service Account      = $($NDESServiceAccount)          
        Issuing CA Server         = $($IssuingCAServerFQDN)
        SCEP Certificate Template = $($SCEPUserCertTemplate)        
        $line
        
        Proceed with variables? [Y]es, [N]
"@
        $confirmation = Read-Host
        $confirmation
    }
}

function Initialize-LogFile {
      
    Write-StatusMessage @"
    Initializing log file:
         $LogFilePath 
    Proceeding with variables=YES 
    NDESServiceAccount = $NDESServiceAccount
    IssuingCAServer= $IssuingCAServerFQDN
     SCEPCertificateTemplate= $SCEPUserCertTemplate
"@ -Severity 1
}

function Test-InstallRSATTools {
    if ( -not ( Test-IsRSATADInstalled) ){
        Install-RSATAD
    }
}

function Test-WindowsFeaturesInstalled {
    param (
        [string]$LogFilePath
    )

    Write-StatusMessage "Checking Windows Features are installed..." -Severity 1  

    $WindowsFeatures = @("Web-Filtering","Web-Net-Ext45","NET-Framework-45-Core","NET-WCF-HTTP-Activation45","Web-Metabase","Web-WMI")

    foreach($WindowsFeature in $WindowsFeatures){
        $Feature = Get-WindowsFeature $WindowsFeature
        $FeatureDisplayName = $Feature.displayName

        if($Feature.installed){
            New-LogEntry "Success: $($FeatureDisplayName) feature is installed" -Severity 1  
        }
        else {
            New-LogEntry "Error: Required feature $FeatureDisplayName is not installed." -Severity 3  
        }
    }
} 

function Test-IISApplicationPoolHealth {
    Write-StatusMessage "Checking IIS Application Pool health..." -Severity 1
    
        if (-not ($IISNotInstalled -eq $true)){
    
            # If SCEP AppPool Exists    
            if (Test-Path 'IIS:\AppPools\SCEP'){
    
                $IISSCEPAppPoolAccount = Get-Item 'IIS:\AppPools\SCEP' | Select-Object -expandproperty processmodel | Select-Object -Expand username
                
                if ( (Get-WebAppPoolState "SCEP").value -match "Started" ){            
                    $SCEPAppPoolRunning = $true            
                }
            }    
            else {    
                New-LogEntry @"
                Error: SCEP Application Pool missing.
                Please review this document: 
                URL: https://learn.microsoft.com/en-us/mem/intune/protect/certificates-scep-configure 
"@ -Severity 3            
            }
        
            if ($SvcAcctIsComputer) {                  
                New-LogEntry "Skipping application pool account check since local system is used as the service axccount" -Severity 2
            }
            else {
                if ($IISSCEPAppPoolAccount -contains "$NDESServiceAccount"){                
                    New-LogEntry "Application Pool is configured to use $($IISSCEPAppPoolAccount)" -Severity 1                
                }                
                else {    
                    New-LogEntry @"
                    Error: Application Pool is not configured to use the NDES Service Account
                    Please review this article:
                    URL: https://learn.microsoft.com/en-us/mem/intune/protect/certificates-scep-configure" 
                    Application Pool is not configured to use the NDES Service Account
"@ -Severity 3                
                }
            }
                    
            if ($SCEPAppPoolRunning){                    
                New-LogEntry "Success: SCEP Application Pool is Started" -Severity 1                    
            }                    
            else {    
                New-LogEntry "Error: SCEP Application Pool is stopped.`r`n`t`tPlease start the SCEP Application Pool via IIS Management Console. You should also review the Application Event log output for errors." -Severity 3                    
            }    
        }
    
        else {     
            New-LogEntry "Error: IIS is not installed" -Severity 3     
        }
    
}
 
function Test-NDESInstallParameters {
    param ()

    $ErrorActionPreference = "SilentlyContinue"
 
    Write-StatusMessage "Checking NDES Install Parameters..."  

    $InstallParams = @(Get-WinEvent -LogName "Microsoft-Windows-CertificateServices-Deployment/Operational" | Where-Object {$_.id -eq "105"} |
        Where-Object {$_.message -match "Install-AdcsNetworkDeviceEnrollmentService"} |
        Sort-Object -Property TimeCreated -Descending | Select-Object -First 1)

    if ($InstallParams.Message -match '-SigningProviderName "Microsoft Strong Cryptographic Provider"' -and `
        ($InstallParams.Message -match '-EncryptionProviderName "Microsoft Strong Cryptographic Provider"')) 
    {

        Write-StatusMessage "Success: Correct CSP used in install parameters"
         
        New-LogEntry $InstallParams.Message
        New-LogEntry "Correct CSP used in install parameters:" -Severity 1
        New-LogEntry "$($InstallParams.Message)" NDES_Eventvwr 1

    }
    else {

        Write-StatusMessage "Error: Incorrect CSP selected during install. NDES only supports the CryptoAPI CSP." -Severity 3       
        New-LogEntry $InstallParams.Message -Severit 3
 
    } 
    $ErrorActionPreference = "Continue"
}

function Test-HTTPParamsRegKeys {
    param () 
    New-LogEntry "Checking registry (HKLM:SYSTEM\CurrentControlSet\Services\HTTP\Parameters) has been set to allow long URLs" -Severity 1

    if (-not ($IISNotInstalled -eq $true)) {
        $MaxFieldLength =  (Get-ItemProperty -Path HKLM:SYSTEM\CurrentControlSet\Services\HTTP\Parameters -Name MaxFieldLength).MaxfieldLength
        $MaxRequestBytes = (Get-ItemProperty -Path HKLM:SYSTEM\CurrentControlSet\Services\HTTP\Parameters -Name MaxRequestBytes).MaxRequestBytes

        if ($MaxFieldLength -notmatch "65534") {
            New-LogEntry "Error: MaxFieldLength not set to 65534 in the registry." -Severity 3             
            New-LogEntry 'Please review this article:'
            New-LogEntry "URL: https://learn.microsoft.com/en-us/mem/intune/protect/certificates-scep-configure"
 
        } else {
            New-LogEntry "Success: MaxFieldLength set correctly" -Severity 1
        }

        if ($MaxRequestBytes -notmatch "65534") {
            New-LogEntry "MaxRequestBytes not set to 65534 in the registry." -Severity 3             
            New-LogEntry 'Please review this article:'
            New-LogEntry "URL: https://learn.microsoft.com/en-us/mem/intune/protect/certificates-scep-configure'"
 
        } else {
            New-LogEntry "Success: MaxRequestBytes set correctly" -Severity 1
        }
    } else {
        New-LogEntry "IIS is not installed." -Severity 3
    }
}
 
function Test-SPN {
    param (
        [Parameter(Mandatory=$true)]
        [string]$ADAccount
    )

    Write-StatusMessage "Checking SPN has been set..."  -Severity 1

    $hostname = ([System.Net.Dns]::GetHostByName(($env:computerName))).hostname

    $spn = setspn.exe -L $ADAccount

    if ($spn -match $hostname){
        Write-StatusMessage @"
        Success. Correct SPN set for the NDES service account:
         
        $spn
"@ 
    }
    else {
        New-LogEntry @"
        Error: Missing or Incorrect SPN set for the NDES Service Account.
        Please review this article:
        URL: https://learn.microsoft.com/en-us/mem/intune/protect/certificates-scep-configure 
"@ -Severity 3 
    }
}
 
function Test-IntermediateCerts {
    param ()

    Write-StatusMessage "Checking there are no intermediate certs are in the Trusted Root store..." -Severity 1

    $IntermediateCertCheck = Get-Childitem cert:\LocalMachine\root -Recurse | Where-Object {$_.Issuer -ne $_.Subject}

    if ($IntermediateCertCheck){
        New-LogEntry "Error: Intermediate certificate found in the Trusted Root store. This can cause undesired effects and should be removed."  -Severity 3
        New-LogEntry "Certificates:`r`n"   -Severity 3      
        New-LogEntry $IntermediateCertCheck -Severity 3
    }
    else {
        New-LogEntry "Success:`r`nTrusted Root store does not contain any Intermediate certificates." -Severity 1
    }
} 

function Test-Certificates {
    param ()

    # Set ErrorActionPreference to SilentlyContinue
    $ErrorActionPreference = "Silentlycontinue"

    Write-StatusMessage "Checking the EnrollmentAgentOffline and CEPEncryption are present..."   -Severity 1

    $certs = Get-ChildItem cert:\LocalMachine\My\

    $EnrollmentAgentOffline = $false
    $CEPEncryption = $false

    # Loop through all certificates in LocalMachine Store
    foreach ($item in $certs) {
        $Output = ($item.Extensions | Where-Object {$_.oid.FriendlyName -like "**"}).format(0).split(",")

        if ($Output -match "EnrollmentAgentOffline") {
            $EnrollmentAgentOffline = $true
        }
            
        if ($Output -match "CEPEncryption") {
            $CEPEncryption = $true
        }
    } 
    
    # Check if EnrollmentAgentOffline certificate is present
    if ($EnrollmentAgentOffline) {
        New-LogEntry "Success: EnrollmentAgentOffline certificate is present" -Severity 1
    }
    else {
        New-LogEntry @"
            Error: EnrollmentAgentOffline certificate is not present. 
            This can occur when an account without Enterprise Admin permissions installs NDES. You may need to remove the NDES role and reinstall with the correct permissions. 
            Please refer to this article:
            URL: https://learn.microsoft.com/en-us/mem/intune/protect/certificates-scep-configure
"@    -Severity 3 
    }
    
    # Check if CEPEncryption certificate is present
    if ($CEPEncryption) {
        New-LogEntry "Success: CEPEncryption certificate is present" -Severity 1
    }
    else {
        New-LogEntry @"
          Error: CEPEncryption certificate is not present. 
          This can occur when an account without Enterprise Admin permissions installs NDES. You may need to remove the NDES role and reinstall with the correct permissions.  
          Please review this article:
          URL: https://learn.microsoft.com/en-us/mem/intune/protect/certificates-scep-configure
          CEPEncryption certificate is not present
"@ -Severity 3
    }

    # Set ErrorActionPreference back to Continue
    $ErrorActionPreference = "Continue"
}

function Test-TemplateNameRegKey {
    param (
        [string]$SCEPUserCertTemplate
    )

    Write-StatusMessage "Checking registry 'HKLM:SOFTWARE\Microsoft\Cryptography\MSCEP' has been set with the SCEP certificate template name..."
    New-LogEntry "Checking registry (HKLM:SOFTWARE\Microsoft\Cryptography\MSCEP) has been set with the SCEP certificate template name" -Severity 1

    if (-not (Test-Path HKLM:SOFTWARE\Microsoft\Cryptography\MSCEP)) {
        New-LogEntry @"
                    Error: Registry key does not exist. This can occur if the NDES role has been installed but not configured.
                    Please review this article:
                    URL: https://learn.microsoft.com/en-us/mem/intune/protect/certificates-scep-configure
"@ -Severity 3
    }
    else {
        $SignatureTemplate       = (Get-ItemProperty -Path HKLM:SOFTWARE\Microsoft\Cryptography\MSCEP\ -Name SignatureTemplate).SignatureTemplate
        $EncryptionTemplate      = (Get-ItemProperty -Path HKLM:SOFTWARE\Microsoft\Cryptography\MSCEP\ -Name EncryptionTemplate).EncryptionTemplate
        $GeneralPurposeTemplate  = (Get-ItemProperty -Path HKLM:SOFTWARE\Microsoft\Cryptography\MSCEP\ -Name GeneralPurposeTemplate).GeneralPurposeTemplate
        $DefaultUsageTemplate    = "IPSECIntermediateOffline"

        if ($SignatureTemplate -match $DefaultUsageTemplate -and $EncryptionTemplate -match $DefaultUsageTemplate -and $GeneralPurposeTemplate -match $DefaultUsageTemplate) {
            New-LogEntry @"
            Error: Registry has not been configured with the SCEP Certificate template name. Default values have _not_ been changed.
            Please review this article: 
            URL: https://learn.microsoft.com/en-us/mem/intune/protect/certificates-scep-configure
"@ -Severity 3 
        }
        else {
            New-LogEntry "One or more default values have been changed."             
            New-LogEntry "Checking SignatureTemplate key..."
             
            if ($SignatureTemplate -match $SCEPUserCertTemplate) {
                New-LogEntry "Success:`r`nSCEP certificate template '$($SCEPUserCertTemplate)' has been written to the registry under the _SignatureTemplate_ key.`r`nEnsure this aligns with the usage specified on the SCEP template." -Severity 1
            }
            else {  
                New-LogEntry "Registry value:`r`n$($SignatureTemplate)"                 
                New-LogEntry "SCEP certificate template value:`r`n$($SCEPUserCertTemplate)"                 
                New-LogEntry "SignatureTemplate key does not match the SCEP certificate template name. Registry value=$($SignatureTemplate)  |  SCEP certificate template value=$($SCEPUserCertTemplate)" -Severity 2
            }

            Write-StatusMessage "Checking EncryptionTemplate key..." -Severity 1
            if ($EncryptionTemplate -match $SCEPUserCertTemplate) {
                New-LogEntry "Success: `r`nSCEP certificate template '$($SCEPUserCertTemplate)' has been written to the registry under the _EncryptionTemplate_ key. Ensure this aligns with the usage specified on the SCEP template." 
            }
            else {
                New-LogEntry '"EncryptionTemplate key does not match the SCEP certificate template name. Unless your template is explicitly set for the "Encryption" purpose, this can safely be ignored." -Severity 2'
                 
                New-LogEntry "Registry value: "
                New-LogEntry "$($EncryptionTemplate)"
                 
                New-LogEntry "SCEP certificate template value: "
                New-LogEntry "$($SCEPUserCertTemplate)"
                 
                New-LogEntry "EncryptionTemplate key does not match the SCEP certificate template name.Registry value=$($EncryptionTemplate)|SCEP certificate template value=$($SCEPUserCertTemplate)" -Severity 2
            } 
             
            Write-StatusMessage "Checking GeneralPurposeTemplate key..." -Severity 1
             
            if ($GeneralPurposeTemplate -match $SCEPUserCertTemplate) {
                New-LogEntry "Success: "
                New-LogEntry "SCEP certificate template '$($SCEPUserCertTemplate)' has been written to the registry under the _GeneralPurposeTemplate_ key. Ensure this aligns with the usage specified on the SCEP template." -Severity 1
            }
            else {
                New-LogEntry '"GeneralPurposeTemplate key does not match the SCEP certificate template name. Unless your template is set for the "Signature and Encryption" (General) purpose, this can safely be ignored." -Severity 2'                 
                New-LogEntry "Registry value:`r`n$($GeneralPurposeTemplate)" -Severity 2                 
                New-LogEntry "SCEP certificate template value:`r`n$($SCEPUserCertTemplate)" -Severity 2                 
                New-LogEntry "GeneralPurposeTemplate key does not match the SCEP certificate template name.Registry value=$($GeneralPurposeTemplate)|SCEP certificate template value=$($SCEPUserCertTemplate)" -Severity 2
            }
        }
    }

    $ErrorActionPreference = "Continue"
}

function Test-ServerCertificate {
    Write-StatusMessage "Checking IIS SSL certificate is valid for use...Checking IIS SSL certificate is valid for use" -Severity 1

    $hostname = ([System.Net.Dns]::GetHostByName(($env:computerName))).hostname
    $serverAuthEKU = "1.3.6.1.5.5.7.3.1" # Server Authentication
    $allSSLCerts = Get-ChildItem Cert:\LocalMachine\My
    $BoundServerCert = netsh http show sslcert

    foreach ($Cert in $allSSLCerts) {
        $ServerCertThumb = $Cert.Thumbprint

        if ($BoundServerCert -match $ServerCertThumb) {
            $BoundServerCertThumb = $ServerCertThumb
        }
    }

    $ServerCertObject = Get-ChildItem Cert:\LocalMachine\My\$BoundServerCertThumb

    if ($ServerCertObject.Issuer -match $ServerCertObject.Subject) {
        $SelfSigned = $true
    } else {
        $SelfSigned = $false
    }

    if ($ServerCertObject.EnhancedKeyUsageList -match $serverAuthEKU -and (($ServerCertObject.Subject -match $hostname) -or `
        ($ServerCertObject.DnsNameList -match $hostname)) -and ($ServerCertObject.Issuer -notmatch $ServerCertObject.Subject)) {

        New-LogEntry "Success: Certificate bound in IIS is valid:"
         
        New-LogEntry "Subject: "
        New-LogEntry "$($ServerCertObject.Subject)"
         
        New-LogEntry "Thumbprint: "
        New-LogEntry "$($ServerCertObject.Thumbprint)"
         
        New-LogEntry "Valid Until: "
        New-LogEntry "$($ServerCertObject.NotAfter)"
         
        New-LogEntry "If this NDES server is in your perimeter network, please ensure the external hostname is shown below:"
        $DNSNameList = $ServerCertObject.DNSNameList.unicode
         
        New-LogEntry "Internal and External hostnames: "
        New-LogEntry "$($DNSNameList)"
        New-LogEntry "Certificate bound in IIS is valid. Subject:$($ServerCertObject.Subject)|Thumbprint:$($ServerCertObject.Thumbprint)|ValidUntil:$($ServerCertObject.NotAfter)|Internal and ExternalHostnames:$($DNSNameList)" -Severity 1
    } else {
        New-LogEntry "Error: The certificate bound in IIS is not valid for use. Reason:"
         

        if ($ServerCertObject.EnhancedKeyUsageList -match $serverAuthEKU) {
            $EKUValid = $true
        } else {
            $EKUValid = $false
                  
        }
        New-LogEntry "Correct EKU: $EKUValid"      
        if ($ServerCertObject.Subject -match $hostname) {
            $SubjectValid = $true
        } else {
            $SubjectValid = $false
                       
        }
        New-LogEntry "Correct Subject: $SubjectValid"  
        if ($SelfSigned -eq $false) {
            Out-Null
        } else {
            New-LogEntry "Is Self-Signed: $SelfSigned"             
        }

        New-LogEntry @"
                        Please review this article:
                        URL: https://learn.microsoft.com/en-us/mem/intune/protect/certificates-scep-configure
                        The certificate bound in IIS is not valid for use. 
                        CorrectEKU=$($EKUValid)|CorrectSubject=$($SubjectValid)|IsSelfSigned=$($SelfSigned)
"@ -Severity 3
    }
}

function Test-ClientCertificate { 
    New-LogEntry "Checking encrypting certificate is valid for use..." -Severity 1
 
    $clientAuthEku = "1.3.6.1.5.5.7.3.2" # Client Authentication
    $NDESCertThumbprint = (Get-ItemProperty -Path HKLM:\SOFTWARE\Microsoft\MicrosoftIntune\PFXCertificateConnector -Name EncryptionCertThumbprint).EncryptionCertThumbprint
    $ClientCertObject = Get-ChildItem Cert:\LocalMachine\My\$NDESCertThumbprint

    if ($ClientCertObject.Issuer -match $ClientCertObject.Subject) {
        $ClientCertSelfSigned = $true
    } else {
        $ClientCertSelfSigned = $false
    }

    if ($ClientCertObject.EnhancedKeyUsageList -match $clientAuthEku -and $ClientCertObject.Issuer -notmatch $ClientCertObject.Subject) {
        New-LogEntry "Success: Client certificate bound to NDES Connector is valid"         
        New-LogEntry "Subject: $($ClientCertObject.Subject)"          
        New-LogEntry "Thumbprint: $($ClientCertObject.Thumbprint)"         
        New-LogEntry "Valid Until:`r`n $($ClientCertObject.NotAfter)"  
    } else {
        New-LogEntry "Error: The certificate bound to the NDES Connector is not valid for use. Reason:" -Severity 3  
        
        if ($ClientCertObject.EnhancedKeyUsageList -match $clientAuthEku) {                
            $ClientCertEKUValid = $true
        } else {                
            $ClientCertEKUValid = $false

            New-LogEntry "Correct EKU: $($ClientCertEKUValid)" -Severity 1
             
        }

        if ($ClientCertSelfSigned -eq $false) {               
            New-LogEntry "ClientCertSelfSigned = $ClientCertSelfSigned" -Severity 3              
        } else {
            New-LogEntry "Is Self-Signed: $ClientCertSelfSigned" -Severity 1             
        }

        New-LogEntry @"
                      Please review this article: 
                      URL: https://learn.microsoft.com/en-us/mem/intune/protect/certificates-scep-configure
                      The certificate bound to the NDES Connector is not valid for use. CorrectEKU= $ClientCertEKUValid IsSelfSigned= $ClientCertSelfSigned
"@ -Severity 3
    }
}
 
function Test-InternalNdesUrl {
      
    $hostname = ([System.Net.Dns]::GetHostByName(($env:computerName))).hostname
           
    Write-StatusMessage "Checking behaviour of internal NDES URL at Https://$hostname/certsrv/mscep/mscep.dll" -Severity 1

    $Statuscode = try {
        (Invoke-WebRequest -Uri "https://$hostname/certsrv/mscep/mscep.dll").StatusCode
    } catch { 
        $_ | New-LogEntry -Severity 3
    }

    if ($statuscode -eq "200") { 
        New-LogEntry "https://$hostname/certsrv/mscep/mscep.dll returns 200 OK. This usually signifies an error with the Intune Connector registering itself or the service is not installed" -Severity 3
    } elseif ($statuscode -eq "403") {
        New-LogEntry "Trying to retrieve CA Capabilities..." 
         
        try {
            $Newstatuscode = (Invoke-WebRequest -Uri "https://$hostname/certsrv/mscep/mscep.dll?operation=GetCACaps`&message=test").StatusCode
        } catch {
            $_.Exception.Response.StatusCode.Value__
        }

        if ($Newstatuscode -eq "200") {
            $CACaps = (Invoke-WebRequest -Uri "https://$hostname/certsrv/mscep?operation=GetCACaps`&message=test").Content
        }

        if ($CACaps) {
            New-LogEntry "Success:`r`nCA Capabilities retrieved:`r`n" -Severity 1             
            New-LogEntry $CACaps  -Severity 1
        }
    } else {
        New-LogEntry @"
        
        Error: Unexpected Error code. This usually signifies an error with the Intune Connector registering itself or not being installed.
        Expected value is a 403. We received a $($Statuscode). This could be down to a missing reboot after the policy module installation. 
        Verify last boot time and module install time further down the validation.
"@ -Severity 3
 
    }
   }
        
function Test-LastBootTime {
      
    Write-StatusMessage "Checking last boot time of the server" -Severity 1

    $LastBoot = (Get-WmiObject win32_operatingsystem | Select-Object csname, @{LABEL='LastBootUpTime';EXPRESSION={$_.ConverttoDateTime($_.lastbootuptime)}}).lastbootuptime

    New-LogEntry @"
        Server last rebooted: $LastBoot

        Please ensure a reboot has taken place _after_ all registry changes and installing the NDES Connector. IISRESET is _not_ sufficient.
"@ -Severity 1
}

function Test-IntuneConnectorInstall {
    Write-StatusMessage "Checking if Intune Connector is installed..." -Severity 1

    if ($IntuneConnector = Get-ItemProperty HKLM:\Software\Microsoft\Windows\CurrentVersion\Uninstall\* | Select-Object DisplayName, DisplayVersion, Publisher, InstallDate | Where-Object {$_.DisplayName -eq "Certificate Connector for Microsoft Intune"}) {
        $installDate = [datetime]::ParseExact($IntuneConnector.InstallDate, 'yyyymmdd', $null).ToString('dd-mm-yyyy')
        New-LogEntry "Success: $($IntuneConnector.DisplayName) was installed on $installDate and is version $($IntuneConnector.DisplayVersion)"
         
        New-LogEntry "ConnectorVersion: $IntuneConnector" -Severity 1 
    } else {
        New-LogEntry @"
        
        Error: Intune Connector not installed 

        New-LogEntry ''Please review this article: 
        New-LogEntry "URL: https://learn.microsoft.com/en-us/mem/intune/protect/certificates-scep-configure
"@ -Severity 3
 
    }
}

function Test-IIS_Log {

    # Specify the path to the IIS log files
    $logPath = "C:\inetpub\logs\LogFiles\W3SVC1"
    $logObjects = @()

    # Specify the pattern to search for in the log files
    $logPattern = "*certsrv/mscep/mscep.dll*"

    # Get the latest log file
    $logFiles = Get-ChildItem -Path $logPath | Sort-Object LastWriteTime -Descending | Select-Object -First 2

    if ($null -ne $logFiles) {
        
        foreach ($logFile in $logFiles) {
        # Read the log file
        $logContent = Get-Content -Path $logFile.FullName| Where-Object { $_ -like $logPattern }

        foreach ($entry in $logContent) {
    
            # Split the log entry into fields
            $fields = $entry -split "\s+"
            
            # Create an object for the log entry
            $logObject = [PSCustomObject]@{
            # Date = get-date $fields[0]
            # Time = $fields[1]
                Date = get-date "$($fields[0]) $($fields[1])"
                SIP = $fields[2]
                Method = $fields[3]
                URIStem = $fields[4]
                URIQuery = $fields[5]
                SPort = $fields[6]
                Username = $fields[7]
                CIP = $fields[8]
                UserAgent = $fields[9]
                Referer = $fields[10]
                StatusCode = $fields[11]
                SubStatusCode = $fields[12]
                Win32StatusCode = $fields[13]
                TimeTaken = $fields[14]
            }
            # Add the log object to the array
            $logObjects += $logObject
        }
        # Output the log objects
        $RecentrequestinIIS = $logObjects | Select-Object -First 9

        New-LogEntry $RecentrequestinIIS
    }
    } else {
        New-LogEntry "No log files found in the specified path."
    }
}

function Test-IntuneConnectorRegKeys {
      
    New-LogEntry "Checking Intune Connector registry keys are intact" -Severity 1
    $ErrorActionPreference = "SilentlyContinue"

    $KeyRecoveryAgentCertificate = "HKEY_LOCAL_MACHINE\SOFTWARE\Microsoft\MicrosoftIntune\NDESConnector\KeyRecoveryAgentCertificate"
    $PfxSigningCertificate = "HKEY_LOCAL_MACHINE\SOFTWARE\Microsoft\MicrosoftIntune\NDESConnector\PfxSigningCertificate"
    $SigningCertificate = "HKEY_LOCAL_MACHINE\SOFTWARE\Microsoft\MicrosoftIntune\NDESConnector\SigningCertificate"

    if (-not (Test-Path $KeyRecoveryAgentCertificate)) {
        New-LogEntry "Error: KeyRecoveryAgentCertificate Registry key does not exist." 
         
        New-LogEntry "KeyRecoveryAgentCertificate Registry key does not exist." -Severity 3 
    }
    else {
        $KeyRecoveryAgentCertificatePresent = (Get-ItemProperty -Path HKLM:\SOFTWARE\Microsoft\MicrosoftIntune\NDESConnector\ -Name KeyRecoveryAgentCertificate).KeyRecoveryAgentCertificate

        if (-not ($KeyRecoveryAgentCertificatePresent)) {
            New-LogEntry "KeyRecoveryAgentCertificate registry key exists but has no value" -Severity 2 
        }
        else {
            New-LogEntry "Success: `r`nKeyRecoveryAgentCertificate registry key exists" -Severity 1
        }
    }

    if (-not (Test-Path $PfxSigningCertificate)) { 
        New-LogEntry "PfxSigningCertificate Registry key does not exist." -Severity 3 
    }
    else {
        $PfxSigningCertificatePresent = (Get-ItemProperty -Path HKLM:\SOFTWARE\Microsoft\MicrosoftIntune\NDESConnector\ -Name PfxSigningCertificate).PfxSigningCertificate

        if (-not ($PfxSigningCertificatePresent)) {
            New-LogEntry "PfxSigningCertificate registry key exists but has no value" -Severity 2 
        }
        else {
            New-LogEntry "Success: `r`nPfxSigningCertificate registry key exists" -Severity 1
        }
    }

    if (-not (Test-Path $SigningCertificate)) { 
        New-LogEntry "SigningCertificate Registry key does not exist" -Severity 3  
    }
    else {
        $SigningCertificatePresent = (Get-ItemProperty -Path HKLM:\SOFTWARE\Microsoft\MicrosoftIntune\NDESConnector\ -Name SigningCertificate).SigningCertificate

        if (-not ($SigningCertificatePresent)) {
            New-LogEntry "SigningCertificate registry key exists but has no value" -Severity 2
        }
        else {
            New-LogEntry "Success: SigningCertificate registry key exists" -Severity 1
        }
    }

    $ErrorActionPreference = "Continue"
}

function Get-EventLogData {
    param (
        [int]$EventLogCollDays = 5
    )

    $ErrorActionPreference = "SilentlyContinue"
 
    Write-StatusMessage "Checking Event logs for relevent errors" -Severity 1

    if (-not (Get-EventLog -LogName "Microsoft Intune Connector" -EntryType Error -After (Get-Date).AddDays(-$EventLogCollDays) -ErrorAction SilentlyContinue)) {
 
        New-LogEntry "Success: No errors found in the Microsoft Intune Connector" -Severity 1
    }
    else {
        New-LogEntry "Errors found in the Microsoft Intune Connector Event log. Please see below for the most recent 5, and investigate further in Event Viewer." -Severity 2
         
        $EventsCol1 = Get-EventLog -LogName "Microsoft Intune Connector" -EntryType Error -After (Get-Date).AddDays(-$EventLogCollDays) -Newest 5 | Select-Object TimeGenerated, Source, Message
        $EventsCol1 | Format-List
        New-LogEntry "Errors found in the Microsoft Intune Connector Event log" NDES_Eventvwr 3
        $i = 0 

        foreach ($item in $EventsCol1) {
            New-LogEntry "$($EventsCol1[$i].TimeGenerated);$($EventsCol1[$i].Message);$($EventsCol1[$i].Source)" NDES_Eventvwr 3
            $i++
        }
    }

    if (-not (Get-EventLog -LogName "Application" -EntryType Error -Source NDESConnector, Microsoft-Windows-NetworkDeviceEnrollmentService -After (Get-Date).AddDays(-$EventLogCollDays) -ErrorAction SilentlyContinue)) {
          New-LogEntry "Success: No errors found in the Application log from source NetworkDeviceEnrollmentService or NDESConnector" -Severity 1
    }
    else {
        New-LogEntry "Errors found in the Application Event log for source NetworkDeviceEnrollmentService or NDESConnector. Please see below for the most recent 5, and investigate further in Event Viewer." -Severity 2
         
        $EventsCol2 = Get-EventLog -LogName "Application" -EntryType Error -Source NDESConnector, Microsoft-Windows-NetworkDeviceEnrollmentService -After (Get-Date).AddDays(-$EventLogCollDays) -Newest 5 | Select-Object TimeGenerated, Source, Message
        $EventsCol2 | Format-List
        $i = 0 

        foreach ($item in $EventsCol2) {
            New-LogEntry "$($EventsCol2[$i].TimeGenerated);$($EventsCol2[$i].Message);$($EventsCol2[$i].Source)" -Severity 3
            $i++
        }
    }

    $ErrorActionPreference = "Continue"
}
 
function Test-NDESServiceAccountProperties {
    param (
        [string]$NDESServiceAccount
    )
 
    Write-StatusMessage "Checking NDES Service Account $NDESServiceAccount properties in Active Directory" -Severity 1

    $ADAccount = $NDESServiceAccount.split("\")[1]
    if ($SvcAcctIsComputer) {
        $ADAccountProps = Get-ADComputer $ADAccount -Properties SamAccountName,enabled,AccountExpirationDate,accountExpires,accountlockouttime,PasswordExpired,PasswordLastSet,PasswordNeverExpires,LockedOut
    }
    else {
        $ADAccountProps = Get-ADUser $ADAccount -Properties SamAccountName,enabled,AccountExpirationDate,accountExpires,accountlockouttime,PasswordExpired,PasswordLastSet,PasswordNeverExpires,LockedOut
    }

    if ($ADAccountProps.enabled -ne $true -OR $ADAccountProps.PasswordExpired -ne $false -OR $ADAccountProps.LockedOut -eq $true) {
        Write-StatusMessage "Error: Problem with the AD account. Please see output below to determine the issue" -Severity 3
    }
    else {
        Write-StatusMessage "Success:`r`nNDES Service Account seems to be in working order:"  -Severity 1
    }

    $msg = $ADAccountProps | Format-List SamAccountName,enabled,AccountExpirationDate,accountExpires,accountlockouttime,PasswordExpired,PasswordLastSet,PasswordNeverExpires,LockedOut | Out-String
     
    New-LogEntry "$msg" -Severity 1
} 

function Test-NDESServiceAccountLocalPermissions {
    Write-StatusMessage "Checking NDES Service Account local permissions..."   -Severity 1 

    if ($SvcAcctIsComputer) { 
        Write-StatusMessage "Skipping NDES Service Account local permissions since local system is used as the service account..." -Severity 1 
    }
    else {
        if ((net localgroup) -match "Administrators"){
            $LocalAdminsMember = ((net localgroup Administrators))

            if ($LocalAdminsMember -like "*$NDESServiceAccount*"){
                New-LogEntry "NDES Service Account is a member of the local Administrators group. This will provide the requisite rights but is _not_ a secure configuration. Use the IIS_IUSERS local group instead." -Severity 2 
            }
            else {
                Write-StatusMessage "Success:`r`nNDES Service account is not a member of the local Administrators group"
            }
        }
    }
}

function Test-Connectivity {
    param(
        [string]$uniqueURL = "autoupdate.msappproxy.net",
        [int]$port = 443
    )

    Write-StatusMessage "Checking Connectivity to $uniqueURL" -Severity 1

    try {
        $error.Clear()
        $connectionTest = $false

        $connection = New-Object System.Net.Sockets.TCPClient
        $connection.ReceiveTimeout = 500
        $connection.SendTimeout = 500 
        $result = $connection.BeginConnect($uniqueURL, $port, $null, $null)
        $wait = $result.AsyncWaitHandle.WaitOne(5000, $false)

        if ($wait -and (-not $connection.Client.Connected) ){
            $connection.Close()
            $connectionTest = $false
        } elseif (-not $wait) {
            $connection.Close()
            $connectionTest = $false
        } else {
            $null = $connection.EndConnect($result) 
            $connectionTest = $connection.Connected
        }
        
        if ($connectionTest) {
            New-LogEntry "Connection to $uniqueURL on port $port is successful."  -Severity 1
        } else {
            New-LogEntry "Connection to $uniqueURL on port $port failed." -Severity 3  
        }
    }
    catch {
        New-LogEntry "Error connecting to $uniqueURL. Please test that the service account has internet access." -Severity 3
   
    }
} 

function Test-NDESServiceAccountLocalPermissions {
    Write-StatusMessage "Checking NDES Service Account local permissions..." -Severity 1 
    if ($SvcAcctIsComputer) { 
        Write-StatusMessage "Skipping NDES Service Account local permissions since local system is used as the service account..." -Severity 1 
    }
    else {
        if ((net localgroup) -match "Administrators"){

            $LocalAdminsMember = ((net localgroup Administrators))

            if ($LocalAdminsMember -like "*$NDESServiceAccount*"){

                New-LogEntry "NDES Service Account is a member of the local Administrators group. This will provide the requisite rights but is _not_ a secure configuration. Use the IIS_IUSERS local group instead." -Severity 2 
            }
            else {
                New-LogEntry "Success:`r`nNDES Service account is not a member of the local Administrators group" -Severity 1    
            }
        }
           else { 
                New-LogEntry "No local Administrators group exists, likely due to this being a Domain Controller or renaming the group. It is not recommended to run NDES on a Domain Controller." -Severity 2
    
        }

    }
} 
 
Function Test-IIS_IUSR_Membership {
    Write-StatusMessage "Checking if the NDES service account is a member of the IIS_IUSR group..." -Severity 1
    if ((net localgroup) -match "IIS_IUSRS"){

        $IIS_IUSRMembers = ((net localgroup IIS_IUSRS))

        if ($IIS_IUSRMembers -like "*$NDESServiceAccount*"){
            New-LogEntry "NDES service account is a member of the local IIS_IUSR group" -Severity 1    
        }

        else {
 
            New-LogEntry "Error: NDES Service Account is not a member of the local IIS_IUSR group" -Severity 3 

            Write-StatusMessage "Checking Local Security Policy for explicit rights via gpedit..." -Severity 1
             
            $TempFile = [System.IO.Path]::GetTempFileName()
            & "secedit" "/export" "/cfg" "$TempFile" | Out-Null
            $LocalSecPol = Get-Content $TempFile
            $ADAccount = $NDESServiceAccount.split("\")[1]
            # we should only be checking user accounts. If local system is the service account, we can skip this event
            $ADAccountProps = (Get-ADUser $ADAccount -Properties SamAccountName,enabled,AccountExpirationDate,accountExpires,accountlockouttime,PasswordExpired,PasswordLastSet,PasswordNeverExpires,LockedOut)
            
            $NDESSVCAccountSID = $ADAccountProps.SID.Value 
            $LocalSecPolResults = $LocalSecPol | Select-String $NDESSVCAccountSID

                if ($LocalSecPolResults -match "SeInteractiveLogonRight" -and $LocalSecPolResults -match "SeBatchLogonRight" -and $LocalSecPolResults -match "SeServiceLogonRight"){
            
                    New-LogEntry @"                    
                        Success: 
                        NDES Service Account has been assigned 'Logon Locally', 'Logon as a Service' and 'Logon as a batch job' rights explicitly.

                        Note:
                        Consider using the IIS_IUSERS group instead of explicit rights as described in this article:
                        https://learn.microsoft.com/en-us/mem/intune/protect/certificates-scep-configure
"@ -Severity 1

                }
            
                else {
                    New-LogEntry "NDES Service Account has _NOT_ been assigned the Logon Locally, Logon as a Service or Logon as a batch job rights _explicitly." -Severity 3        
                }
             }

    }

    else {
   
        New-LogEntry @"
                        No IIS_IUSRS group exists. Ensure IIS is installed.

                        Please review the following article for more information:
                            https://learn.microsoft.com/en-us/mem/intune/protect/certificates-scep-configure
"@ -Severity 3

    }

}
 
Function Test-PFXCertificateConnectorService {
    Write-StatusMessage "Checking the `"Log on As`" account for the PFX Certificate Connector for Intune" -Severity 1
    $service = Get-Service -Name "PFXCertificateConnectorSvc"

    if ($service) {
        # Get the service's process
        $serviceProcess = Get-WmiObject Win32_Service | Where-Object { $_.Name -eq $service.Name }

        # Check if the service is running as Local System or as a specific user
        if ($serviceProcess.StartName -eq "LocalSystem") {
            New-LogEntry "$($service.Name) is running as Local System" -Severity 1  
        }
        else {
            New-LogEntry "$($service.Name) is running as $($serviceProcess.StartName)" -Severity 1  
        }
    } 
    else {
        New-LogEntry "PFXCertificateConnectorSvc service not found" -Severity 3  
    }

}
function Compress-LogFiles {
    param ()

    Write-StatusMessage "Gathering log files..."
    
    if ($PSCmdlet.ParameterSetName -eq "Unattended") {
        New-LogEntry "Automatically gathering files."
        $LogFileCollectionConfirmation = "y"
    }
    else {
        New-LogEntry "Do you want to gather troubleshooting files? This includes IIS, NDES Connector, NDES Plugin, CRP, and MSCEP log files, in addition to the SCEP template configuration.  [Y]es, [N]o:"
        $LogFileCollectionConfirmation = Read-Host
    }
    
    if ($LogFileCollectionConfirmation -eq "y") {
        $IISLogPath = (Get-WebConfigurationProperty "/system.applicationHost/sites/siteDefaults" -name logfile.directory).Value + "\W3SVC1" -replace "%SystemDrive%",$env:SystemDrive
        $IISLogs = Get-ChildItem $IISLogPath | Sort-Object -Descending -Property LastWriteTime | Select-Object -First 3
        $NDESConnectorLogs = Get-ChildItem "$env:SystemRoot\System32\Winevt\Logs\Microsoft-Intune-CertificateConnectors*"
        $NDESConnectorUpdateAgentLogs = Get-ChildItem "$env:SystemRoot\System32\Winevt\Logs\Microsoft-AzureADConnect-AgentUpdater*"

        $ApplicationEventLogFile = Get-WinEvent -ListLog "Application" | Select-Object -ExpandProperty LogFilePath
        $ApplicationLogFilePath = [System.Environment]::ExpandEnvironmentVariables( $ApplicationEventLogFile)

        $SystemEventLogFile = Get-WinEvent -ListLog "System" | Select-Object -ExpandProperty LogFilePath
        $SystemLogFilePath = [System.Environment]::ExpandEnvironmentVariables( $SystemEventLogFile)
    
        foreach ($IISLog in $IISLogs) {
            Copy-Item -Path $IISLog.FullName -Destination $TempDirPath
        }

        foreach ($NDESConnectorLog in $NDESConnectorLogs) {
            Copy-Item -Path $NDESConnectorLog.FullName -Destination $TempDirPath
        }

        foreach ($NDESConnectorUpdateAgentLog in $NDESConnectorUpdateAgentLogs) {
            Copy-Item -Path $NDESConnectorUpdateAgentLog.FullName -Destination $TempDirPath
        }

        foreach ($NDESPluginLog in $NDESPluginLogs) {
            Copy-Item -Path $NDESPluginLog.FullName -Destination $TempDirPath
        }

        foreach ($MSCEPLog in $MSCEPLogs) {
            Copy-Item -Path $MSCEPLog.FullName -Destination $TempDirPath
        }

        foreach ($CRPLog in $CRPLogs) {
            Copy-Item -Path $CRPLogs.FullName -Destination $TempDirPath
        }

        Copy-Item -Path $ApplicationLogFilePath -Destination $TempDirPath
        Copy-Item -Path $SystemLogFilePath -Destination $TempDirPath

        $GPresultPath = "$($TempDirPath)\gpresult_temp.html"
        gpresult /h $GPresultPath

        $SCEPUserCertTemplateOutputFilePath = "$($TempDirPath)\SCEPUserCertTemplate.txt"
        certutil -v -template $SCEPUserCertTemplate > $SCEPUserCertTemplateOutputFilePath

        New-LogEntry "Collecting server logs" -Severity 1

        Add-Type -assembly "system.io.compression.filesystem"
        $Currentlocation = $env:temp
        $date = Get-Date -Format ddMMyyhhmmss
        Copy-Item $LogFilePath .
        [io.compression.zipfile]::CreateFromDirectory($Script:TempDirPath, "$($Currentlocation)\$($date)-CertConnectorLogs-$($hostname).zip")

        New-LogEntry @"
        Success: Log files copied to $($Currentlocation)\$($date)-CertConnectorLogs-$($hostname).zip"

"@

        # Show in Explorer
        Start-Process $Currentlocation
    }
    else {
        New-LogEntry "Do not collect logs" -Severity 1
        $Script:WriteLogOutputPath = $true
    }
}
function Format-Log {
    <# Remove quotes from CSV #>
    param($logname = $Script:LogFilePath)

    $Contents = Get-Content $logname
    $FormattedContent = ($Contents -replace '("$|,"|",{1,2}")', '  ') -replace '^"', '' 
    $FormattedContent | Out-File $logname -Encoding utf8 -Force
}
 
function Get-CSVInfo {
    Param ([string]$fileName = "test.csv") 
    if (Test-Path $fileName) {
        # Read the CSV file
        $csvData = Import-Csv $fileName 
        $Results = @{}

        foreach ($row in $csvData){
            $Results.add( $row.TestName, @{ "Passed" = $row.Passed; "Failed" = $row.Failed} )
            }
        }
    else {
        New-LogEntry "File not found: $fileName" -Severity 3    
        break
        }
    $Results
        
}


function New-HTMLReport {
   
    <#
  .SYNOPSIS
   Generates HTML report
  .DESCRIPTION
   Creates HTML output based on rule results
  .EXAMPLE
  New-HTMLReport 
   
  .NOTES
  NAME: New-HTMLReport 
  #>
  
    Param () 
    
    $head = @'
  <style>
  body { background-color:#ffffff;
         font-family:Tahoma;
         font-size:12pt; }
  table {
    border-spacing: 0;
    width: 100%;
    border: 1px solid #ddd;
    margin: auto;
  }
  th {
    background-color: #6495ED;
    cursor: pointer;
  }
  th, td {
    border: 1px solid #ddd;
    text-align: left;
    padding: 10px;
  }
  td.green { color: green; }
  td.orange { color: orange; }
  td.red { color: red; }
  .active { 
    color: #efefef;
    font-style: italic;
  }
  .filterList {
    border: 1px solid #ddd;
    display: inline-block;
    margin: 4px 0px;
    padding: 8px;
  }
  .filterList h4 {
    margin: 0px 2px;
  }
  </style>
'@
  
$preContent = @'
  <h1>NDES Validation Results</h1>
   
'@
  
$script = @'
  <script>
  window.onload = function() {
    if (document.querySelectorAll('tr th').length != 0) {
      const headings = document.querySelectorAll('tr th');
      const col = Array.from(headings).find(hd => hd.innerHTML === "Test Result");
      const inx = Array.from(col.parentNode.children).indexOf(col);
      const cells = col.closest('table').querySelectorAll(`td:nth-child(${inx+1})`);
    }
    
  
      Array.from(cells).map((td) => {
          switch (td.innerHTML) {
              case "Passed":
                  td.classList.add("green")
                  break
              case "Warning":
                  td.classList.add("orange")
                  break
              case "Failed":
                  td.classList.add("red")
                  break
          }
      })
      
      Array.from(headings).map((hd) => {
        hd.addEventListener('click', (e) => {
          sortTable(e.target.cellIndex)
          activeColumn(e)
        })
      })
       
  }
  
  function activeColumn(e) {
    const headings = document.querySelectorAll('tr th')
    const col = Array.from(headings).map(hd => hd.classList.remove('active'))
    e.target.classList.add('active')
  }
  
  function sortTable(n) {
    var table, rows, switching, i, x, y, shouldSwitch, dir, switchcount = 0;
    table = document.querySelector('table')
    switching = true;
    //Set the sorting direction to ascending:
    dir = "asc"; 
    /*Make a loop that will continue until
    no switching has been done:*/
    while (switching) {
      //start by saying: no switching is done:
      switching = false;
      rows = table.rows;
      /*Loop through all table rows (except the
      first, which contains table headers):*/
      for (i = 1; i < (rows.length - 1); i++) {
        //start by saying there should be no switching:
        shouldSwitch = false;
        /*Get the two elements you want to compare,
        one from current row and one from the next:*/
        x = rows[i].getElementsByTagName("TD")[n];
        y = rows[i + 1].getElementsByTagName("TD")[n];
        /*check if the two rows should switch place,
        based on the direction, asc or desc:*/
        if (dir == "asc") {
          if (x.innerHTML.toLowerCase() > y.innerHTML.toLowerCase()) {
            //if so, mark as a switch and break the loop:
            shouldSwitch= true;
            break;
          }
        } else if (dir == "desc") {
          if (x.innerHTML.toLowerCase() < y.innerHTML.toLowerCase()) {
            //if so, mark as a switch and break the loop:
            shouldSwitch = true;
            break;
          }
        }
      }
      if (shouldSwitch) {
        /*If a switch has been marked, make the switch
        and mark that a switch has been done:*/
        rows[i].parentNode.insertBefore(rows[i + 1], rows[i]);
        switching = true;
        //Each time a switch is done, increase this count by 1:
        switchcount ++;      
      } else {
        /*If no switching has been done AND the direction is "asc",
        set the direction to "desc" and run the while loop again.*/
        if (switchcount == 0 && dir == "asc") {
          dir = "desc";
          switching = true;
        }
      }
    }
  }
  
  function filterTable() {
  
    const checkboxes = document.querySelectorAll('input[name="filter"]:checked')
    const table = document.querySelector('table')
    const headings = table.querySelectorAll('tr th')
    const col = Array.from(headings).find(hd => hd.innerHTML === "Test Result")
    const inx = Array.from(col.parentNode.children).indexOf(col)
    const trs = table.querySelectorAll('tr')
  
    const filters = Array.from(checkboxes).map(chbx => chbx.value )
  
    if (filters.length === 0) {
      resetTableRows(trs)
    }
    else {
      Array.from(trs).map((tr) => {
        let td = tr.querySelectorAll('td')[inx]
        if (td) {
          if (filters.includes(td.innerHTML.toLowerCase())) {
            // display row
            tr.style.display = ""
          }
          else {
            // hide row
            tr.style.display = "none"
          }
        }
      })
    }
  
  }
  
  function resetTableRows(trs) {
    // reset rows for all to display
    Array.from(trs).map((tr) => {
      tr.style.display = ""
    })
  }
  </script>
'@
    $html = $ResultBlob | ConvertTo-Html -Head $head -Body $script -PreContent $preContent
    $now = (Get-Date).ToString("ddMMyyyyhhmmss")
    $HTMLFileName = Join-Path $env:temp "FirewallRuleTests-$now.html"
    $html | Out-File -FilePath $HTMLFileName -Force
    $HTMLFileName
  
  }
function New-TestResult {

    <#
    .SYNOPSIS
    Helper function to return a formatted rule output object
    .DESCRIPTION
    Returns a rule result object for reporting
    .EXAMPLE
    New-TestResult

    .NOTES
    NAME: New-TestResult
    #>

    [CmdletBinding()]
    param(
        [Parameter()]
        [string]$TestName = $(Get-PSCallStack)[0].Command, 
        [ValidateSet("Passed", "Warning", "Failed", "Information")]
        [string]$Result = "Information", 
        [string]$MoreInformation = "" 
    )


    $TestResult = [PSCustomObject] [Ordered] @{ 
        'Test Name'          = $TestName
        'Test Result'        = $Result     
        'More information'   = $MoreInformation
    }
 
 
    $TestResult
}

Function Test-IsAdmin
{
    ([Security.Principal.WindowsPrincipal] `
      [Security.Principal.WindowsIdentity]::GetCurrent() `
    ).IsInRole([Security.Principal.WindowsBuiltInRole]::Administrator)
}



#endregion


#  Script requirements

#Requires -version 3.0
# y#Requires -RunAsAdministrator 
##   #Requires -module ActiveDirectory

# Script-wide Variables
[string] $name = [System.Guid]::NewGuid()
$Script:TempDirPath = Join-Path $env:temp $name
New-Item -ItemType Directory -Path $TempDirPath -Force | Out-Null
[string]$Script:LogFilePath = "$($Script:TempDirPath)\Validate-NDESConfig.log"
[PSCustomObject[]]$ResultBlob = @()
[bool]$isadmin = Test-IsAdmin

# Flag to query computer vs user properties from AD
[bool]$SvcAcctIsComputer = $false
$line = "." * 60
# common messages
[string]$skipInstall = "Skipping installation. Please re-run the script in an elevated PowerShell window."

Initialize-LogFile
$ResultsText = ".\ResultMessages.csv" | Import-Csv
$ResultsText
if ($help){
    Get-NDESHelp
    break
}

if ($usage){
    Show-Usage
    break
} 
 
if ( Test-IsRSATADInstalled) {
    $mi = "RSAT AD tools are installed."
    $ResultBlob += New-TestResult -TestName "Test-ISRSATInstalled"  -Result "Passed" -MoreInformation $mi
}
else {
    if ($isadmin) {
        Install-RSATAD
    }
    else {
            $ResultBlob += New-TestResult -TestName "Test-ISRSATInstalled" -Result "Warning" -MoreInformation "Unable to install RSAT AD tools. Please install from an elevated PowerShell window and then run this script again."
            }
    }

if ($NDESServiceAccount -eq "" -or $null -eq $NDESServiceAccount) {
    $NDESServiceAccount = Get-NDESServiceAcct
}
#Test-Variables
Confirm-Variables -NDESServiceAccount $NDESServiceAccount -IssuingCAServerFQDN $IssuingCAServerFQDN -SCEPUserCertTemplate $SCEPUserCertTemplate
<<<<<<< HEAD
Test-IsNDESInstalled
Test-IsAADModuleInstalled
Test-IsIISInstalled
Test-OSVersion
Test-IEEnhancedSecurityMode
Test-NDESServiceAccountProperties -NDESServiceAccount $NDESServiceAccount
Test-PFXCertificateConnector
Test-Connectivity
Test-InstallRSATTools
Test-IISApplicationPoolHealth
Test-NDESInstallParameters  
Test-HTTPParamsRegKeys  
Test-IntermediateCerts  
Test-TemplateNameRegKey -SCEPUserCertTemplate "YourSCEPCertificateTemplateName"
Test-Certificates  
Test-ServerCertificate
Test-InternalNdesUrl
Test-LastBootTime
Test-IntuneConnectorInstall
Test-IntuneConnectorRegKeys
Test-ClientCertificate
Test-WindowsFeaturesInstalled 
Test-NDESServiceAccountLocalPermissions -NDESServiceAccount $NDESServiceAccount
Test-SPN -ADAccount "NDES_Service_Account"  
Test-PFXCertificateConnectorService
Test-IIS_IUSR_Membership
Test-IIS_Log 
Get-EventLogData
=======

$ResultsText = Get-CSVInfo -fileName ".\ResultMessages.csv"
 

$ResultBlob += Test-IsNDESInstalled
$ResultBlob += Test-IsAADModuleInstalled
$ResultBlob += Test-IsIISInstalled
$ResultBlob += Test-OSVersion
$ResultBlob += Test-IEEnhancedSecurityMode
$ResultBlob += Test-NDESServiceAccountProperties -NDESServiceAccount $NDESServiceAccount
$ResultBlob += Test-PFXCertificateConnector
$ResultBlob += Test-Connectivity
$ResultBlob += Test-InstallRSATTools
$ResultBlob += Test-IISApplicationPoolHealth
$ResultBlob += Test-NDESInstallParameters  
$ResultBlob += Test-HTTPParamsRegKeys  
$ResultBlob += Test-IntermediateCerts  
$ResultBlob += Test-TemplateNameRegKey -SCEPUserCertTemplate "YourSCEPCertificateTemplateName"
$ResultBlob += Test-Certificates  
$ResultBlob += Test-ServerCertificate
$ResultBlob += Test-InternalNdesUrl
$ResultBlob += Test-LastBootTime
$ResultBlob += Test-IntuneConnectorInstall
$ResultBlob += Test-IntuneConnectorRegKeys
$ResultBlob += Test-ClientCertificate
$ResultBlob += Test-WindowsFeaturesInstalled 
$ResultBlob += Test-NDESServiceAccountLocalPermissions -NDESServiceAccount $NDESServiceAccount
$ResultBlob += Test-SPN -ADAccount "NDES_Service_Account"  
$ResultBlob += Test-PFXCertificateConnectorService
$ResultBlob += Test-IIS_IUSR_Membership
$ResultBlob += Test-IIS_Log 
if ($isadmin) {Get-EventLogData } else { New-LogEntry -Message "Unable to gather evtx logs as non-admin. Please run script elevated to collect."}
>>>>>>> 7b335c14
Format-Log
Compress-LogFiles
  
foreach ($entry in $ResultBlob) {
     if ( $entry.'More Information' -eq "" ) { 
        switch ($entry.'Test Result'){
            'Passed' { $entry.'More Information'=  $ResultsText[$entry.'Test Name'].Passed} 
            'Failed' { $entry.'More Information'=  $ResultsText[$entry.'Test Name'].Failed} 
            'Warning' { $entry.'More Information'=  $ResultsText[$entry.'Test Name'].Warning} 
            'Information' { $entry.'More Information'=  $ResultsText[$entry.'Test Name'].Information} 

        }
    }
} 
$HTMLFileName = New-HTMLReport -resultBlob $ResultBlob
$ResultBlob | Out-File -FilePath .\Validate-NDESConfig-Testresults.txt -Encoding utf8 -Force -Width 1000
start .\Validate-NDESConfiguration-TestResults.txt

if (Test-Path $HTMLFileName){
    Start-Process $HTMLFileName
}
 
#endregion 
 

#region Ending script
 
Write-StatusMessage  "End of NDES configuration validation" 
 
if ($WriteLogOutputPath) {

        New-LogEntry "Log file copied to $($LogFilePath)" -Severity 1

        # for ODC
        $copyPath = "$env:temp\CollectedData\Intune\Files\NDES"
        if ($PSCmdlet.ParameterSetName -eq "Unattended"  ){
            if ( -not (Test-Path $copyPath) ) { mkdir $copyPath -Force }
            Copy-Item $Script:LogFilePath $copyPath
            }
           
        Write-StatusMessage "Ending script..." -Severity 1
    }  
 else { 
    New-LogEntry "Skipping log copy based on command line switches" -Severity 1
 }

#endregion<|MERGE_RESOLUTION|>--- conflicted
+++ resolved
@@ -465,15 +465,7 @@
     # Check for the current state of Enhanced  Security Configuration; 0 = not configured
     $escState = Get-ItemProperty "HKLM:\SOFTWARE\Microsoft\Active Setup\Installed Components\{A509B1A7-37EF-4b3f-8CFC-4F3A74704073}"
  
-<<<<<<< HEAD
-    if ($escState.IsInstalled -eq 0) {
-        New-LogEntry "Enhanced Security Configuration is not configured."  
-        
-    } else {
-        New-LogEntry "Enhanced Security Configuration is configured." 
-        
-    }
-=======
+ 
     if ($escState.IsInstalled -eq 0) { 
         New-LogEntry "Success: Enhanced Security Configuration is not configured." -Severity 1
         $ruleResult = New-TestResult -Result Passed 
@@ -482,7 +474,7 @@
         $ruleResult = New-TestResult -Result Failed 
     }
     $ruleResult
->>>>>>> 7b335c14
+ 
 }
 
 function Test-PFXCertificateConnector {
@@ -1821,36 +1813,8 @@
 }
 #Test-Variables
 Confirm-Variables -NDESServiceAccount $NDESServiceAccount -IssuingCAServerFQDN $IssuingCAServerFQDN -SCEPUserCertTemplate $SCEPUserCertTemplate
-<<<<<<< HEAD
-Test-IsNDESInstalled
-Test-IsAADModuleInstalled
-Test-IsIISInstalled
-Test-OSVersion
-Test-IEEnhancedSecurityMode
-Test-NDESServiceAccountProperties -NDESServiceAccount $NDESServiceAccount
-Test-PFXCertificateConnector
-Test-Connectivity
-Test-InstallRSATTools
-Test-IISApplicationPoolHealth
-Test-NDESInstallParameters  
-Test-HTTPParamsRegKeys  
-Test-IntermediateCerts  
-Test-TemplateNameRegKey -SCEPUserCertTemplate "YourSCEPCertificateTemplateName"
-Test-Certificates  
-Test-ServerCertificate
-Test-InternalNdesUrl
-Test-LastBootTime
-Test-IntuneConnectorInstall
-Test-IntuneConnectorRegKeys
-Test-ClientCertificate
-Test-WindowsFeaturesInstalled 
-Test-NDESServiceAccountLocalPermissions -NDESServiceAccount $NDESServiceAccount
-Test-SPN -ADAccount "NDES_Service_Account"  
-Test-PFXCertificateConnectorService
-Test-IIS_IUSR_Membership
-Test-IIS_Log 
-Get-EventLogData
-=======
+
+
 
 $ResultsText = Get-CSVInfo -fileName ".\ResultMessages.csv"
  
@@ -1882,8 +1846,9 @@
 $ResultBlob += Test-PFXCertificateConnectorService
 $ResultBlob += Test-IIS_IUSR_Membership
 $ResultBlob += Test-IIS_Log 
-if ($isadmin) {Get-EventLogData } else { New-LogEntry -Message "Unable to gather evtx logs as non-admin. Please run script elevated to collect."}
->>>>>>> 7b335c14
+if ($isadmin) {Get-
+} else { New-LogEntry -Message "Unable to gather evtx logs as non-admin. Please run script elevated to collect."}
+ 
 Format-Log
 Compress-LogFiles
   
