<#

.SYNOPSIS
Highlights configuration problems on an NDES server, as configured for use with Intune Standalone SCEP certificates.

.DESCRIPTION
Validate-NDESConfig looks at the configuration of your NDES server and ensures it aligns to the "Configure and manage SCEP 
certificates with Intune" article. 

.NOTE This script is used purely to validate the configuration. All remedial tasks will need to be carried out manually.
Where possible, a link and section description will be provided.

.EXAMPLE
.\Validate-NDESConfiguration -NDESServiceAccount Contoso\NDES_SVC.com -IssuingCAServerFQDN IssuingCA.contoso.com -SCEPUserCertTemplate SCEPGeneral

.EXAMPLE
.\Validate-NDESConfiguration -help

.LINK
https://learn.microsoft.com/en-us/troubleshoot/mem/intune/certificates/troubleshoot-scep-certificate-ndes-policy-module

.NOTES
v1.0 - 1/29/2024 - Initial release. Copy/paste from ODC (https://aka.ms/IntuneODC) to allow for standalone use.
v1.1 - 5/4/2024 - Updated to support system account as service account

#>
[CmdletBinding(DefaultParameterSetName="Unattended")]

Param(

[parameter(Mandatory=$false,ParameterSetName="Unattended")]
[alias("ua","silent","s","unattended")]
[switch]$unattend,  

[parameter(Mandatory=$true,ParameterSetName="NormalRun")]
[alias("sa")]
[string]$NDESServiceAccount = "",

[parameter(Mandatory=$true,ParameterSetName="NormalRun")]
[alias("ca")]
[ValidateScript({
    $Domain =  ((Get-WmiObject Win32_ComputerSystem).domain).split(".\")[0]
        if    ($_ -match $Domain)    {
            $true
        }
        else {   
            Throw "The Network Device Enrollment Server and the Certificate Authority are not members of the same Active Directory domain. This is an unsupported configuration."
        }
    }
)]
[string]$IssuingCAServerFQDN,

[parameter(Mandatory=$true,ParameterSetName="NormalRun")]
[alias("t")]
[string]$SCEPUserCertTemplate,

[parameter(ParameterSetName="Help")]
[alias("h","?","/?")]
[switch]$help,

[parameter(ParameterSetName="Help")]
[alias("u")]
[switch]$usage,

[switch]$toStdOut,
[switch]$SkipHTML,
[switch]$ODC
 
) 

<#
.Synopsis
    Writes color-coded results to PowerShell window
.DESCRIPTION
      Displays results of tests and progress messages to the
   PowerShell window. Color-codes results for ease of reading.
.EXAMPLE
   Write-Interactive -ResultBlob $Script:ResultBlob
.EXAMPLE
   $Script:ResultBlob | Write-Interactive
.EXAMPLE
    # Will write in default white text with a severity of 'Information'
    Write-Interactive "hi"
#>
function Write-Interactive
{
    [CmdletBinding()]
    [Alias()]
    [OutputType([int])]
    Param
    (
        # Message help description
        [Parameter(Mandatory=$true,
        ValueFromPipeline,
                   ValueFromPipelineByPropertyName=$true,
                   Position=0)]
        $ResultBlob,
        [Parameter(Mandatory=$false)]
        $Result
    )

    Begin
    {
    }
    Process
    {

    switch ($($Script:ResultBlob.GetType()).FullName) {
        System.Management.Automation.PSCustomObject
        {

            Write-Host "Rule:        " -ForegroundColor Gray -NoNewline
            Write-Host  $ResultBlob.RuleId -ForegroundColor White
            Write-Host "Description: " -ForegroundColor Gray -NoNewline
            Write-Host $ResultBlob.RuleDescription -ForegroundColor White
            
            Write-Host "Result:      " -ForegroundColor Gray -NoNewline
            switch($ResultBlob.CheckResult) {
                "Passed"
                {
                   Write-Host  $ResultBlob.CheckResult -ForegroundColor Green
                }
                "Failed"
                { 
                    Write-Host $ResultBlob.CheckResult -ForegroundColor Magenta # Red  
                }
                "Warning"
                { 
                    Write-Host $ResultBlob.CheckResult -ForegroundColor Yellow  
                }
            }

            Write-Host "Message:     " -ForegroundColor Gray -NoNewline
            Write-Host "$($ResultBlob.CheckResultMessage)`r`n" -ForegroundColor White
        
        }
       
       default {
         switch($Result){

            { ($_ -in ( "Passed", "1") )} {
                $ResultBlob | Write-Host -ForegroundColor White
            }
            { ($_ -in ( "Warning", "2") )} {
                $ResultBlob | Write-Host -ForegroundColor Yellow
            }
            { ($_ -in ( "Failed", "3") )} {
                $ResultBlob | Write-Host -ForegroundColor Red
            }

            Default {
                $ResultBlob | Write-Host -ForegroundColor White
            }
         }
       }

       }
    }
         
    End
    {

    }
}

function New-LogEntry {
        <#
      .SYNOPSIS
       Script-wide logging function
      .DESCRIPTION
       Writes debug logging statements to script log file
      .EXAMPLE
          New-LogEntry "Entering function"
          Write log entry with information level
      
      .EXAMPLE
          New-LogEntry -Level Error -WriteStdOut "Error"
          Write error to log and also show in PowerShell output
       
      .NOTES
      NAME: New-LogEntry 
      
      Set $global:LogName at the beginning of the script
      #>
      
        [CmdletBinding()]
        param(
          [parameter(Mandatory=$true, ValueFromPipeline = $true, Position = 0)]
          [string]$Message,
      
          [Parameter(Position = 1)] 
          # 1 = Information
          # 2 = Warning
          # 3 = Error
          # 4 = Verbose
          [ValidateSet(1,2,3,4)]
          [string]$Severity = '1',
             
          [Parameter()]
          # create log in format 
          [string]$LogName = $Script:LogFilePath,

          # Write plain text to stdout instead of colorful text to host
          [Parameter()]
          [switch]
          $WriteStdOut,

          # Skip HTML output
          [Parameter()]
          [Switch]
          $NoHTML
       
        )
      
        BEGIN {
          if ( ($null -eq $LogName) -or ($LogName -eq "")) { Write-Error "Please set variable `$script`:LogFilePath." }
        }
        PROCESS {
          # only log verbose if flag is set
          if ( ($Level -eq "4") -and ( -not ($debugMode) ) ) {
            # don't log events unless flag is set
          } else {
               
            [pscustomobject]@{
              Time    = (Get-Date -f u)   
              Line    = "`[$($MyInvocation.ScriptLineNumber)`]"          
              Level   = $Level
              Message = $Message
                  
            } |  Export-Csv -Path $LogName -Append -Force -NoTypeInformation -Encoding Unicode 
      
#[switch]$toStdOut,
#[switch]$SkipHTML##
            if ($toStdOut -or  $WriteStdOut -or ( ($Level -eq "Verbose") -and $debugMode) ) { Write-Output $Message }
            else { Write-Interactive $Message -Result $Severity}
          }
        }
        END {}
      }

function Write-StatusMessage {  
        param(
            
        [parameter(Mandatory=$true, ValueFromPipeline = $true, Position = 0)]
        [string]$Message,
      
        [Parameter(Position = 1)]  
        [ValidateSet(1,2,3,4)]
        [string]$Severity = '1')
 
        [string]$FormattedMessage = ""
       
        $FormattedMessage ="`r`n$line`r`n$message`r`n`r`n$line`r`n"

        New-LogEntry $FormattedMessage -Severity $Severity
 }

function Show-Usage {

     
    New-LogEntry @"
    `r`n`r`n$line
                        Usage
$line

    Switch                 | Alias  | Explanation 
      -help                  -h     Displays help message
      -usage                 -u     Displays this usage information
      -NDESExternalHostname  -ed    External DNS name for the NDES server (SSL certificate subject will be checked for this. 
                                    It should be in the SAN of the certificate if clients communicate directly with the NDES server)
      -NDESServiceAccount    -sa    Username of the NDES service account. Format is Domain\sAMAccountName, such as Contoso\NDES_SVC.
      -IssuingCAServerFQDN   -ca    Name of the issuing CA to which you'll be connecting the NDES server.  
                                    Format is FQDN, such as 'MyIssuingCAServer.contoso.com'.
      -SCEPUserCertTemplate  -t     Name of the SCEP Certificate template. Please note this is _not_ the display name of the template.
                                        Value should not contain spaces.                                        
`r`n$line`r`n`r`n
"@      

} 

function Get-NDESHelp {

    Write-StatusMessage @'
    Verifies if the NDES server meets all the required configuration.
     
    The NDES server role is required as back-end infrastructure for Intune for delivering VPN and Wi-Fi certificates via the SCEP protocol to mobile devices and desktop clients.

    See https://learn.microsoft.com/en-us/mem/intune/protect/certificates-scep-configure.
'@ -Severity 2

    
} 

function Confirm-Variables {
    param (
        [string]$NDESServiceAccount,
        [string]$IssuingCAServerFQDN,
        [string]$SCEPUserCertTemplate
    )

    if ($PSCmdlet.ParameterSetName -eq "Unattended") {
        $MscepRaEku = '1.3.6.1.4.1.311.20.2.1' # CEP Encryption
        # Get cert authority from the Certificate Request Agent cert.
        $IssuingCAServerFQDN = Get-Item 'Cert:\LocalMachine\My\*' | Where-Object { ($_.EnhancedKeyUsageList -match $MscepRaEku) -and ($_.Extensions.Format(1)[0].split('(')[0] -replace "template=" -match "CEPEncryption" ) }
        $SCEPUserCertTemplate = (Get-ItemProperty HKLM:\SOFTWARE\Microsoft\Cryptography\MSCEP).EncryptionTemplate
        $confirmation = "y"
    }
    else {
        Write-StatusMessage @"

        NDES Service Account      = $NDESServiceAccount
        Issuing CA Server         = $IssuingCAServerFQDN
        SCEP Certificate Template = $SCEPUserCertTemplate

        $line
        Proceed with variables?
"@ -Severity 1
        $confirmation = Read-Host -Prompt "[Y]es, [N]" 
    }

    if ($confirmation -eq 'y') {
 
        Write-StatusMessage @" 
        NDESServiceAccount= $NDESServiceAccount
        IssuingCAServer=`r`n$IssuingCAServerFQDN
        SCEPCertificateTemplate= $SCEPUserCertTemplate
"@ -Severity 1
    }
    else {
        break
    }
}

function Set-ServiceAccountisLocalSystem {
Param(
    [parameter(Mandatory=$true)]
    [bool]$isSvcAcctLclSystem
    )

    $Script:SvcAcctIsComputer = $isSvcAcctLclSystem
    New-LogEntry "Service account is local system (computer) account = $isSvcAcctLclSystem" -Severity 1
    }
 
<# Returns the name of the service account#>
function Get-NDESServiceAcct {
        [string]$NDESServiceAccount = ""

        $CARegPath = "HKLM:\SOFTWARE\Microsoft\MicrosoftIntune\PFXCertificateConnector\CA*"

        if (Test-Path $CARegPath ) {
            if ( (Get-ItemProperty $CARegPath).UseSystemAccount -eq 1) {
                $NDESServiceAccount = (Get-WmiObject Win32_ComputerSystem).Domain + "`\" + $env:computerName  
                Set-ServiceAccountisLocalSystem $true
            }
            elseif (    (Get-ItemProperty $CARegPath).Username -ne "" ) {
                $NDESServiceAccount =  (Get-ItemProperty $CARegPath).Username 
            }
        }
        else {
            New-LogEntry "No certificate found in $CARegPath. Please resolve this issue and run the script again." -Severity 3

        }
 
    New-LogEntry "Service Account detected = $NDESServiceAccount" -Severity 1 
    $NDESServiceAccount
}

function Test-IsNDESInstalled {
    Write-StatusMessage "Checking to see that NDES is installed" -Severity 1
        if ( Get-Service PFXCertificateConnectorSvc) {    
            $ruleResult = New-TestResult  -Result "Passed" -MoreInformation "NDES is installed."
        }
        else {
            $ruleResult = New-TestResult   -Result "Failed" -MoreInformation "NDES is not installed. Cannot find PFXCertificateConnectorSvc service."
            New-LogEntry "Error: NDES Not installed.`r`nExiting....................." -Severity 3
        }
             
    $ruleResult

}

function Test-IsRSATADInstalled {

    [bool]$isRSATADInstalled = $false

    if ($isadmin) {
        if ( (Get-WindowsOptionalFeature -Online -FeatureName  RSAT-AD-Tools-Feature).State -eq "Enabled") {
            $isRSATADInstalled = $true
        }
    }
    else {
          New-LogEntry "$skipInstall" -Severity 2
    }

    $isRSATADInstalled
}

function Install-RSATAD {
 
    New-LogEntry "The RSAT-AD-Tools Windows feature is not installed. This Windows Feature is required to continue. This is a requirement for AD tests. Install now?" -Severity 2
    $response = Read-Host -Prompt "[y/n]"
    New-LogEntry "Response $response" -Severity 1

    if ( ($response).ToLower() -eq "y" ) {
        Install-WindowsFeature -Name  RSAT-AD-Tools 
    }
    else { 
        New-LogEntry "RSAT-AD-Tools-Feature was not installed successfully. Please try running this command in an elevated PowerShell window:
        
        Install-WindowsFeature -Name  RSAT-AD-Tools

        " -Severity 3
    }
}
    
function Test-IsAADModuleInstalled { 
    Write-StatusMessage "Testing if Entra ID module is installed."

    if (Get-Module ActiveDirectory -ListAvailable  ) {
        New-LogEntry "Success: ActiveDirectory module is installed." -Severity 1
        $ruleResult = New-TestResult  -result Passed -MoreInformation "Entra ID PowerShell module is installed"
    }
    else {
        $msg = "Error: ActiveDirectory module is not installed. Please run this command to install it and re-run the script:`r`nInstall-Module ActiveDirectory" 
        New-LogEntry $msg -Severity 3 
        $ruleResult = New-TestResult  -result Failed -MoreInformation $msg
    }

    $ruleResult
}
function Test-IsIISInstalled {
    if (-not (Get-WindowsFeature Web-WebServer).Installed){
        $script:IISNotInstalled = $true
        New-LogEntry "IIS is not installed. Some tests will not run as we're unable to import the WebAdministration module" -Severity 2
        $ruleResult = New-TestResult -Result Failed
    }
    else {
        $null = Import-Module WebAdministration 
        $ruleResult = New-TestResult -Result Passed
    }
    $ruleResult
}

function Test-OSVersion {
    Write-StatusMessage    "Checking Windows OS version..." -Severity 1

    $OSVersion = (Get-CimInstance -class Win32_OperatingSystem).Version
    $MinOSVersion = "6.3"

        if ([version]$OSVersion -lt [version]$MinOSVersion){         
            New-LogEntry "Error: Unsupported OS Version. NDES requires Windows Server 2012 R2 and above." -Severity 3
            $ruleResult = New-TestResult -Result Failed         
            } 
        else {        
            New-LogEntry "Success: OS Version $OSVersion is supported."  -Severity 1    
            $ruleResult = New-TestResult -Result Passed    
        }
    $ruleResult
}

function Test-IEEnhancedSecurityMode {
    #   Checking if IE Enhanced Security Configuration is Deactivated
    Write-StatusMessage "Checking Internet Explorer Enhanced Security Configuration settings"  -Severity 1 

    # Check for the current state of Enhanced  Security Configuration; 0 = not configured
    $escState = Get-ItemProperty "HKLM:\SOFTWARE\Microsoft\Active Setup\Installed Components\{A509B1A7-37EF-4b3f-8CFC-4F3A74704073}"
 
 
    if ($escState.IsInstalled -eq 0) { 
        New-LogEntry "Success: Enhanced Security Configuration is not configured." -Severity 1
        $ruleResult = New-TestResult -Result Passed 
    } else { 
        New-LogEntry "Error: Enhanced Security Configuration is configured." -Severity 3
        $ruleResult = New-TestResult -Result Failed 
    }
    $ruleResult
 
}

function Test-PFXCertificateConnector {
    Write-StatusMessage "Checking the `"Log on As`" for PFX Certificate Connector for Intune"  -Severity 1
    $service = Get-Service -Name "PFXCertificateConnectorSvc"

    if ($service) {
        # Get the service's process
        $serviceProcess = Get-WmiObject Win32_Service | Where-Object { $_.Name -eq $service.Name }

        # Check if the service is running as Local System or as a specific user
        if ($serviceProcess.StartName -eq "LocalSystem") {
            $msg = "$($service.Name) is running as Local System"  
            New-LogEntry $msg
            $ruleResult = New-TestResult -Result Information -MoreInformation $msg
        } else {
            $msg = "$($service.Name) is running as service account$($serviceProcess.StartName)"  
            New-LogEntry  $msg
            $ruleResult = New-TestResult -Result Information -MoreInformation $msg
        }
    } else {
        $msg = "PFXCertificateConnectorSvc service not found"  
        New-LogEntry $msg -Severity 3
        $ruleResult = New-TestResult -Result Failed -MoreInformation $msg
        
    }
    $ruleResult
}
 
function Test-Variables {
    if ($PSCmdlet.ParameterSetName -eq "Unattended") {
        $MscepRaEku = '1.3.6.1.4.1.311.20.2.1' # CEP Encryption
        # Get cert authority from the Certificate Request Agent cert.
        $IssuingCAServerFQDN = Get-Item 'Cert:\LocalMachine\My\*' | Where-Object { ($_.EnhancedKeyUsageList -match $MscepRaEku) -and ($_.Extensions.Format(1)[0].split('(')[0] -replace "template=" -match "CEPEncryption" ) }
         
        $SCEPUserCertTemplate = (Get-ItemProperty HKLM:\SOFTWARE\Microsoft\Cryptography\MSCEP).EncryptionTemplate
       
    }
    else {
        Write-StatusMessage @"
        NDES Service Account      = $($NDESServiceAccount)          
        Issuing CA Server         = $($IssuingCAServerFQDN)
        SCEP Certificate Template = $($SCEPUserCertTemplate)        
        $line
        
        Proceed with variables? [Y]es, [N]
"@
        $confirmation = Read-Host
        $confirmation
    }
}

function Initialize-LogFile {
      
    Write-StatusMessage @"
    Initializing log file:
         $LogFilePath 
    Proceeding with variables=YES 
    NDESServiceAccount = $NDESServiceAccount
    IssuingCAServer= $IssuingCAServerFQDN
     SCEPCertificateTemplate= $SCEPUserCertTemplate
"@ -Severity 1
}

function Test-InstallRSATTools {
    if ( -not ( Test-IsRSATADInstalled) ){
        Install-RSATAD
    }
}

function Test-WindowsFeaturesInstalled {
    param (
        [string]$LogFilePath
    )

    Write-StatusMessage "Checking Windows Features are installed..." -Severity 1  

    $WindowsFeatures = @("Web-Filtering","Web-Net-Ext45","NET-Framework-45-Core","NET-WCF-HTTP-Activation45","Web-Metabase","Web-WMI")

    foreach($WindowsFeature in $WindowsFeatures){
        $Feature = Get-WindowsFeature $WindowsFeature
        $FeatureDisplayName = $Feature.displayName

        if($Feature.installed){
            New-LogEntry "Success: $($FeatureDisplayName) feature is installed" -Severity 1  
        }
        else {
            New-LogEntry "Error: Required feature $FeatureDisplayName is not installed." -Severity 3  
        }
    }
} 

function Test-IISApplicationPoolHealth {
    Write-StatusMessage "Checking IIS Application Pool health..." -Severity 1
    
        if (-not ($IISNotInstalled -eq $true)){
    
            # If SCEP AppPool Exists    
            if (Test-Path 'IIS:\AppPools\SCEP'){
    
                $IISSCEPAppPoolAccount = Get-Item 'IIS:\AppPools\SCEP' | Select-Object -expandproperty processmodel | Select-Object -Expand username
                
                if ( (Get-WebAppPoolState "SCEP").value -match "Started" ){            
                    $SCEPAppPoolRunning = $true            
                }
            }    
            else {    
                New-LogEntry @"
                Error: SCEP Application Pool missing.
                Please review this document: 
                URL: https://learn.microsoft.com/en-us/mem/intune/protect/certificates-scep-configure 
"@ -Severity 3            
            }
        
            if ($SvcAcctIsComputer) {                  
                New-LogEntry "Skipping application pool account check since local system is used as the service axccount" -Severity 2
            }
            else {
                if ($IISSCEPAppPoolAccount -contains "$NDESServiceAccount"){                
                    New-LogEntry "Application Pool is configured to use $($IISSCEPAppPoolAccount)" -Severity 1                
                }                
                else {    
                    New-LogEntry @"
                    Error: Application Pool is not configured to use the NDES Service Account
                    Please review this article:
                    URL: https://learn.microsoft.com/en-us/mem/intune/protect/certificates-scep-configure" 
                    Application Pool is not configured to use the NDES Service Account
"@ -Severity 3                
                }
            }
                    
            if ($SCEPAppPoolRunning){                    
                New-LogEntry "Success: SCEP Application Pool is Started" -Severity 1                    
            }                    
            else {    
                New-LogEntry "Error: SCEP Application Pool is stopped.`r`n`t`tPlease start the SCEP Application Pool via IIS Management Console. You should also review the Application Event log output for errors." -Severity 3                    
            }    
        }
    
        else {     
            New-LogEntry "Error: IIS is not installed" -Severity 3     
        }
    
}
 
function Test-NDESInstallParameters {
    param ()

    $ErrorActionPreference = "SilentlyContinue"
 
    Write-StatusMessage "Checking NDES Install Parameters..."  

    $InstallParams = @(Get-WinEvent -LogName "Microsoft-Windows-CertificateServices-Deployment/Operational" | Where-Object {$_.id -eq "105"} |
        Where-Object {$_.message -match "Install-AdcsNetworkDeviceEnrollmentService"} |
        Sort-Object -Property TimeCreated -Descending | Select-Object -First 1)

    if ($InstallParams.Message -match '-SigningProviderName "Microsoft Strong Cryptographic Provider"' -and `
        ($InstallParams.Message -match '-EncryptionProviderName "Microsoft Strong Cryptographic Provider"')) 
    {

        Write-StatusMessage "Success: Correct CSP used in install parameters"
         
        New-LogEntry $InstallParams.Message
        New-LogEntry "Correct CSP used in install parameters:" -Severity 1
        New-LogEntry "$($InstallParams.Message)" NDES_Eventvwr 1

    }
    else {

        Write-StatusMessage "Error: Incorrect CSP selected during install. NDES only supports the CryptoAPI CSP." -Severity 3       
        New-LogEntry $InstallParams.Message -Severit 3
 
    } 
    $ErrorActionPreference = "Continue"
}

function Test-HTTPParamsRegKeys {
    param () 
    New-LogEntry "Checking registry (HKLM:SYSTEM\CurrentControlSet\Services\HTTP\Parameters) has been set to allow long URLs" -Severity 1

    if (-not ($IISNotInstalled -eq $true)) {
        $MaxFieldLength =  (Get-ItemProperty -Path HKLM:SYSTEM\CurrentControlSet\Services\HTTP\Parameters -Name MaxFieldLength).MaxfieldLength
        $MaxRequestBytes = (Get-ItemProperty -Path HKLM:SYSTEM\CurrentControlSet\Services\HTTP\Parameters -Name MaxRequestBytes).MaxRequestBytes

        if ($MaxFieldLength -notmatch "65534") {
            New-LogEntry "Error: MaxFieldLength not set to 65534 in the registry." -Severity 3             
            New-LogEntry 'Please review this article:'
            New-LogEntry "URL: https://learn.microsoft.com/en-us/mem/intune/protect/certificates-scep-configure"
 
        } else {
            New-LogEntry "Success: MaxFieldLength set correctly" -Severity 1
        }

        if ($MaxRequestBytes -notmatch "65534") {
            New-LogEntry "MaxRequestBytes not set to 65534 in the registry." -Severity 3             
            New-LogEntry 'Please review this article:'
            New-LogEntry "URL: https://learn.microsoft.com/en-us/mem/intune/protect/certificates-scep-configure'"
 
        } else {
            New-LogEntry "Success: MaxRequestBytes set correctly" -Severity 1
        }
    } else {
        New-LogEntry "IIS is not installed." -Severity 3
    }
}
 
function Test-SPN {
    param (
        [Parameter(Mandatory=$true)]
        [string]$ADAccount
    )

    Write-StatusMessage "Checking SPN has been set..."  -Severity 1

    $hostname = ([System.Net.Dns]::GetHostByName(($env:computerName))).hostname

    $spn = setspn.exe -L $ADAccount

    if ($spn -match $hostname){
        Write-StatusMessage @"
        Success. Correct SPN set for the NDES service account:
         
        $spn
"@ 
    }
    else {
        New-LogEntry @"
        Error: Missing or Incorrect SPN set for the NDES Service Account.
        Please review this article:
        URL: https://learn.microsoft.com/en-us/mem/intune/protect/certificates-scep-configure 
"@ -Severity 3 
    }
}
 
function Test-IntermediateCerts {
    param ()

    Write-StatusMessage "Checking there are no intermediate certs are in the Trusted Root store..." -Severity 1

    $IntermediateCertCheck = Get-Childitem cert:\LocalMachine\root -Recurse | Where-Object {$_.Issuer -ne $_.Subject}

    if ($IntermediateCertCheck){
        New-LogEntry "Error: Intermediate certificate found in the Trusted Root store. This can cause undesired effects and should be removed."  -Severity 3
        New-LogEntry "Certificates:`r`n"   -Severity 3      
        New-LogEntry $IntermediateCertCheck -Severity 3
    }
    else {
        New-LogEntry "Success:`r`nTrusted Root store does not contain any Intermediate certificates." -Severity 1
    }
} 

function Test-Certificates {
    param ()

    # Set ErrorActionPreference to SilentlyContinue
    $ErrorActionPreference = "Silentlycontinue"

    Write-StatusMessage "Checking the EnrollmentAgentOffline and CEPEncryption are present..."   -Severity 1

    $certs = Get-ChildItem cert:\LocalMachine\My\

    #get current time
    $currentDate = Get-Date

    $EnrollmentAgentOffline = $false
    $CEPEncryption = $false

    # Loop through all certificates in LocalMachine Store
    foreach ($item in $certs) {
        
        $Output = ($item.Extensions | Where-Object {$_.oid.FriendlyName -like "**"}).format(0).split(",")
        $expirationDate = $item.NotAfter
        
        if (($Output -match "EnrollmentAgentOffline") -and ($expirationDate -gt $currentDate)){
    
            $EnrollmentAgentOffline = $TRUE
            $EnrollmentAgentOfflineNotAfter = $expirationDate
    
    }
      
        if (($Output -match "CEPEncryption") -and ($expirationDate -gt $currentDate)){
        
            $CEPEncryption = $TRUE
            $CEPEncryptionNotAfter = $expirationDate
            
        }
    } 
    
    # Check if EnrollmentAgentOffline certificate is present
<<<<<<< HEAD
    if ($EnrollmentAgentOffline) {    
        New-LogEntry "Success: `r`nEnrollmentAgentOffline certificate is present and valid till:$($EnrollmentAgentOfflineNotAfter)" -Severity 1
=======
    if ($EnrollmentAgentOffline) {
        New-LogEntry "Success: EnrollmentAgentOffline certificate is present" -Severity 1
>>>>>>> c71d515e
    }
    else {
       
        New-LogEntry @"
            Error: EnrollmentAgentOffline certificate is not present or expired. 
            This can occur when an account without Enterprise Admin permissions installs NDES. You may need to remove the NDES role and reinstall with the correct permissions. 
            Please refer to this article:
            URL: https://learn.microsoft.com/en-us/mem/intune/protect/certificates-scep-configure
        "@    -Severity 3 
    }
    
    # Check if CEPEncryption certificate is present
    if ($CEPEncryption) {
         New-LogEntry "Success: CEPEncryption certificate is present and vaild till: $($CEPEncryptionNotAfter)" -Severity 1
    }
    else { 
       New-LogEntry @"
          Error: CEPEncryption certificate is not present or expired. 
          This can occur when an account without Enterprise Admin permissions installs NDES. You may need to remove the NDES role and reinstall with the correct permissions.  
          Please review this article:
          URL: https://learn.microsoft.com/en-us/mem/intune/protect/certificates-scep-configure
          CEPEncryption certificate is not present
"@ -Severity 3
}

    # Set ErrorActionPreference back to Continue
    $ErrorActionPreference = "Continue"
}

function Test-TemplateNameRegKey {
    param (
        [string]$SCEPUserCertTemplate
    )

    Write-StatusMessage "Checking registry 'HKLM:SOFTWARE\Microsoft\Cryptography\MSCEP' has been set with the SCEP certificate template name..."
    New-LogEntry "Checking registry (HKLM:SOFTWARE\Microsoft\Cryptography\MSCEP) has been set with the SCEP certificate template name" -Severity 1

    if (-not (Test-Path HKLM:SOFTWARE\Microsoft\Cryptography\MSCEP)) {
        New-LogEntry @"
                    Error: Registry key does not exist. This can occur if the NDES role has been installed but not configured.
                    Please review this article:
                    URL: https://learn.microsoft.com/en-us/mem/intune/protect/certificates-scep-configure
"@ -Severity 3
    }
    else {
        $SignatureTemplate       = (Get-ItemProperty -Path HKLM:SOFTWARE\Microsoft\Cryptography\MSCEP\ -Name SignatureTemplate).SignatureTemplate
        $EncryptionTemplate      = (Get-ItemProperty -Path HKLM:SOFTWARE\Microsoft\Cryptography\MSCEP\ -Name EncryptionTemplate).EncryptionTemplate
        $GeneralPurposeTemplate  = (Get-ItemProperty -Path HKLM:SOFTWARE\Microsoft\Cryptography\MSCEP\ -Name GeneralPurposeTemplate).GeneralPurposeTemplate
        $DefaultUsageTemplate    = "IPSECIntermediateOffline"

        if ($SignatureTemplate -match $DefaultUsageTemplate -and $EncryptionTemplate -match $DefaultUsageTemplate -and $GeneralPurposeTemplate -match $DefaultUsageTemplate) {
            New-LogEntry @"
            Error: Registry has not been configured with the SCEP Certificate template name. Default values have _not_ been changed.
            Please review this article: 
            URL: https://learn.microsoft.com/en-us/mem/intune/protect/certificates-scep-configure
"@ -Severity 3 
        }
        else {
            New-LogEntry "One or more default values have been changed."             
            New-LogEntry "Checking SignatureTemplate key..."
             
            if ($SignatureTemplate -match $SCEPUserCertTemplate) {
                New-LogEntry "Success:`r`nSCEP certificate template '$($SCEPUserCertTemplate)' has been written to the registry under the _SignatureTemplate_ key.`r`nEnsure this aligns with the usage specified on the SCEP template." -Severity 1
            }
            else {  
                New-LogEntry "Registry value:`r`n$($SignatureTemplate)"                 
                New-LogEntry "SCEP certificate template value:`r`n$($SCEPUserCertTemplate)"                 
                New-LogEntry "SignatureTemplate key does not match the SCEP certificate template name. Registry value=$($SignatureTemplate)  |  SCEP certificate template value=$($SCEPUserCertTemplate)" -Severity 2
            }

            Write-StatusMessage "Checking EncryptionTemplate key..." -Severity 1
            if ($EncryptionTemplate -match $SCEPUserCertTemplate) {
                New-LogEntry "Success: `r`nSCEP certificate template '$($SCEPUserCertTemplate)' has been written to the registry under the _EncryptionTemplate_ key. Ensure this aligns with the usage specified on the SCEP template." 
            }
            else {
                New-LogEntry '"EncryptionTemplate key does not match the SCEP certificate template name. Unless your template is explicitly set for the "Encryption" purpose, this can safely be ignored." -Severity 2'
                 
                New-LogEntry "Registry value: "
                New-LogEntry "$($EncryptionTemplate)"
                 
                New-LogEntry "SCEP certificate template value: "
                New-LogEntry "$($SCEPUserCertTemplate)"
                 
                New-LogEntry "EncryptionTemplate key does not match the SCEP certificate template name.Registry value=$($EncryptionTemplate)|SCEP certificate template value=$($SCEPUserCertTemplate)" -Severity 2
            } 
             
            Write-StatusMessage "Checking GeneralPurposeTemplate key..." -Severity 1
             
            if ($GeneralPurposeTemplate -match $SCEPUserCertTemplate) {
                New-LogEntry "Success: "
                New-LogEntry "SCEP certificate template '$($SCEPUserCertTemplate)' has been written to the registry under the _GeneralPurposeTemplate_ key. Ensure this aligns with the usage specified on the SCEP template." -Severity 1
            }
            else {
                New-LogEntry '"GeneralPurposeTemplate key does not match the SCEP certificate template name. Unless your template is set for the "Signature and Encryption" (General) purpose, this can safely be ignored." -Severity 2'                 
                New-LogEntry "Registry value:`r`n$($GeneralPurposeTemplate)" -Severity 2                 
                New-LogEntry "SCEP certificate template value:`r`n$($SCEPUserCertTemplate)" -Severity 2                 
                New-LogEntry "GeneralPurposeTemplate key does not match the SCEP certificate template name.Registry value=$($GeneralPurposeTemplate)|SCEP certificate template value=$($SCEPUserCertTemplate)" -Severity 2
            }
        }
    }

    $ErrorActionPreference = "Continue"
}

function Test-ServerCertificate {
    Write-StatusMessage "Checking IIS SSL certificate is valid for use...Checking IIS SSL certificate is valid for use" -Severity 1

    $hostname = ([System.Net.Dns]::GetHostByName(($env:computerName))).hostname
    $serverAuthEKU = "1.3.6.1.5.5.7.3.1" # Server Authentication
    $allSSLCerts = Get-ChildItem Cert:\LocalMachine\My
    $BoundServerCert = netsh http show sslcert

    foreach ($Cert in $allSSLCerts) {
        $ServerCertThumb = $Cert.Thumbprint

        if ($BoundServerCert -match $ServerCertThumb) {
            $BoundServerCertThumb = $ServerCertThumb
        }
    }

    $ServerCertObject = Get-ChildItem Cert:\LocalMachine\My\$BoundServerCertThumb

    if ($ServerCertObject.Issuer -match $ServerCertObject.Subject) {
        $SelfSigned = $true
    } else {
        $SelfSigned = $false
    }

    if ($ServerCertObject.EnhancedKeyUsageList -match $serverAuthEKU -and (($ServerCertObject.Subject -match $hostname) -or `
        ($ServerCertObject.DnsNameList -match $hostname)) -and ($ServerCertObject.Issuer -notmatch $ServerCertObject.Subject)) {

        New-LogEntry "Success: Certificate bound in IIS is valid:"
         
        New-LogEntry "Subject: "
        New-LogEntry "$($ServerCertObject.Subject)"
         
        New-LogEntry "Thumbprint: "
        New-LogEntry "$($ServerCertObject.Thumbprint)"
         
        New-LogEntry "Valid Until: "
        New-LogEntry "$($ServerCertObject.NotAfter)"
         
        New-LogEntry "If this NDES server is in your perimeter network, please ensure the external hostname is shown below:"
        $DNSNameList = $ServerCertObject.DNSNameList.unicode
         
        New-LogEntry "Internal and External hostnames: "
        New-LogEntry "$($DNSNameList)"
        New-LogEntry "Certificate bound in IIS is valid. Subject:$($ServerCertObject.Subject)|Thumbprint:$($ServerCertObject.Thumbprint)|ValidUntil:$($ServerCertObject.NotAfter)|Internal and ExternalHostnames:$($DNSNameList)" -Severity 1
    } else {
        New-LogEntry "Error: The certificate bound in IIS is not valid for use. Reason:"
         

        if ($ServerCertObject.EnhancedKeyUsageList -match $serverAuthEKU) {
            $EKUValid = $true
        } else {
            $EKUValid = $false
                  
        }
        New-LogEntry "Correct EKU: $EKUValid"      
        if ($ServerCertObject.Subject -match $hostname) {
            $SubjectValid = $true
        } else {
            $SubjectValid = $false
                       
        }
        New-LogEntry "Correct Subject: $SubjectValid"  
        if ($SelfSigned -eq $false) {
            Out-Null
        } else {
            New-LogEntry "Is Self-Signed: $SelfSigned"             
        }

        New-LogEntry @"
                        Please review this article:
                        URL: https://learn.microsoft.com/en-us/mem/intune/protect/certificates-scep-configure
                        The certificate bound in IIS is not valid for use. 
                        CorrectEKU=$($EKUValid)|CorrectSubject=$($SubjectValid)|IsSelfSigned=$($SelfSigned)
"@ -Severity 3
    }
}

function Test-ClientCertificate { 
    New-LogEntry "Checking encrypting certificate is valid for use..." -Severity 1
 
    $clientAuthEku = "1.3.6.1.5.5.7.3.2" # Client Authentication
    $NDESCertThumbprint = (Get-ItemProperty -Path HKLM:\SOFTWARE\Microsoft\MicrosoftIntune\PFXCertificateConnector -Name EncryptionCertThumbprint).EncryptionCertThumbprint
    $ClientCertObject = Get-ChildItem Cert:\LocalMachine\My\$NDESCertThumbprint

    if ($ClientCertObject.Issuer -match $ClientCertObject.Subject) {
        $ClientCertSelfSigned = $true
    } else {
        $ClientCertSelfSigned = $false
    }

    if ($ClientCertObject.EnhancedKeyUsageList -match $clientAuthEku -and $ClientCertObject.Issuer -notmatch $ClientCertObject.Subject) {
        New-LogEntry "Success: Client certificate bound to NDES Connector is valid"         
        New-LogEntry "Subject: $($ClientCertObject.Subject)"          
        New-LogEntry "Thumbprint: $($ClientCertObject.Thumbprint)"         
        New-LogEntry "Valid Until:`r`n $($ClientCertObject.NotAfter)"  
    } else {
        New-LogEntry "Error: The certificate bound to the NDES Connector is not valid for use. Reason:" -Severity 3  
        
        if ($ClientCertObject.EnhancedKeyUsageList -match $clientAuthEku) {                
            $ClientCertEKUValid = $true
        } else {                
            $ClientCertEKUValid = $false

            New-LogEntry "Correct EKU: $($ClientCertEKUValid)" -Severity 1
             
        }

        if ($ClientCertSelfSigned -eq $false) {               
            New-LogEntry "ClientCertSelfSigned = $ClientCertSelfSigned" -Severity 3              
        } else {
            New-LogEntry "Is Self-Signed: $ClientCertSelfSigned" -Severity 1             
        }

        New-LogEntry @"
                      Please review this article: 
                      URL: https://learn.microsoft.com/en-us/mem/intune/protect/certificates-scep-configure
                      The certificate bound to the NDES Connector is not valid for use. CorrectEKU= $ClientCertEKUValid IsSelfSigned= $ClientCertSelfSigned
"@ -Severity 3
    }
}
 
function Test-InternalNdesUrl {
      
    $hostname = ([System.Net.Dns]::GetHostByName(($env:computerName))).hostname
           
    Write-StatusMessage "Checking behaviour of internal NDES URL at Https://$hostname/certsrv/mscep/mscep.dll" -Severity 1

    $Statuscode = try {
        (Invoke-WebRequest -Uri "https://$hostname/certsrv/mscep/mscep.dll").StatusCode
    } catch { 
        $_ | New-LogEntry -Severity 3
    }

    if ($statuscode -eq "200") { 
        New-LogEntry "https://$hostname/certsrv/mscep/mscep.dll returns 200 OK. This usually signifies an error with the Intune Connector registering itself or the service is not installed" -Severity 3
    } elseif ($statuscode -eq "403") {
        New-LogEntry "Trying to retrieve CA Capabilities..." 
         
        try {
            $Newstatuscode = (Invoke-WebRequest -Uri "https://$hostname/certsrv/mscep/mscep.dll?operation=GetCACaps`&message=test").StatusCode
        } catch {
            $_.Exception.Response.StatusCode.Value__
        }

        if ($Newstatuscode -eq "200") {
            $CACaps = (Invoke-WebRequest -Uri "https://$hostname/certsrv/mscep?operation=GetCACaps`&message=test").Content
        }

        if ($CACaps) {
            New-LogEntry "Success:`r`nCA Capabilities retrieved:`r`n" -Severity 1             
            New-LogEntry $CACaps  -Severity 1
        }
    } else {
        New-LogEntry @"
        
        Error: Unexpected Error code. This usually signifies an error with the Intune Connector registering itself or not being installed.
        Expected value is a 403. We received a $($Statuscode). This could be down to a missing reboot after the policy module installation. 
        Verify last boot time and module install time further down the validation.
"@ -Severity 3
 
    }
   }
        
function Test-LastBootTime {
      
    Write-StatusMessage "Checking last boot time of the server" -Severity 1

    $LastBoot = (Get-WmiObject win32_operatingsystem | Select-Object csname, @{LABEL='LastBootUpTime';EXPRESSION={$_.ConverttoDateTime($_.lastbootuptime)}}).lastbootuptime

    New-LogEntry @"
        Server last rebooted: $LastBoot

        Please ensure a reboot has taken place _after_ all registry changes and installing the NDES Connector. IISRESET is _not_ sufficient.
"@ -Severity 1
}

function Test-IntuneConnectorInstall {
    Write-StatusMessage "Checking if Intune Connector is installed..." -Severity 1

    if ($IntuneConnector = Get-ItemProperty HKLM:\Software\Microsoft\Windows\CurrentVersion\Uninstall\* | Select-Object DisplayName, DisplayVersion, Publisher, InstallDate | Where-Object {$_.DisplayName -eq "Certificate Connector for Microsoft Intune"}) {
        $installDate = [datetime]::ParseExact($IntuneConnector.InstallDate, 'yyyymmdd', $null).ToString('dd-mm-yyyy')
        New-LogEntry "Success: $($IntuneConnector.DisplayName) was installed on $installDate and is version $($IntuneConnector.DisplayVersion)"
         
        New-LogEntry "ConnectorVersion: $IntuneConnector" -Severity 1 
    } else {
        New-LogEntry @"
        
        Error: Intune Connector not installed 

        New-LogEntry ''Please review this article: 
        New-LogEntry "URL: https://learn.microsoft.com/en-us/mem/intune/protect/certificates-scep-configure
"@ -Severity 3
 
    }
}

function Test-IIS_Log {

    # Specify the path to the IIS log files
    $logPath = "C:\inetpub\logs\LogFiles\W3SVC1"
    $logObjects = @()

    # Specify the pattern to search for in the log files
    $logPattern = "*certsrv/mscep/mscep.dll*"

    # Get the latest log file
    $logFiles = Get-ChildItem -Path $logPath | Sort-Object LastWriteTime -Descending | Select-Object -First 2

    if ($null -ne $logFiles) {
        
        foreach ($logFile in $logFiles) {
        # Read the log file
        $logContent = Get-Content -Path $logFile.FullName| Where-Object { $_ -like $logPattern }

        foreach ($entry in $logContent) {
    
            # Split the log entry into fields
            $fields = $entry -split "\s+"
            
            # Create an object for the log entry
            $logObject = [PSCustomObject]@{
            # Date = get-date $fields[0]
            # Time = $fields[1]
                Date = get-date "$($fields[0]) $($fields[1])"
                SIP = $fields[2]
                Method = $fields[3]
                URIStem = $fields[4]
                URIQuery = $fields[5]
                SPort = $fields[6]
                Username = $fields[7]
                CIP = $fields[8]
                UserAgent = $fields[9]
                Referer = $fields[10]
                StatusCode = $fields[11]
                SubStatusCode = $fields[12]
                Win32StatusCode = $fields[13]
                TimeTaken = $fields[14]
            }
            # Add the log object to the array
            $logObjects += $logObject
        }
        # Output the log objects
        $RecentrequestinIIS = $logObjects | Select-Object -First 9

        New-LogEntry $RecentrequestinIIS
    }
    } else {
        New-LogEntry "No log files found in the specified path."
    }
}

function Test-IntuneConnectorRegKeys {
      
    New-LogEntry "Checking Intune Connector registry keys are intact" -Severity 1
    $ErrorActionPreference = "SilentlyContinue"

    $KeyRecoveryAgentCertificate = "HKEY_LOCAL_MACHINE\SOFTWARE\Microsoft\MicrosoftIntune\NDESConnector\KeyRecoveryAgentCertificate"
    $PfxSigningCertificate = "HKEY_LOCAL_MACHINE\SOFTWARE\Microsoft\MicrosoftIntune\NDESConnector\PfxSigningCertificate"
    $SigningCertificate = "HKEY_LOCAL_MACHINE\SOFTWARE\Microsoft\MicrosoftIntune\NDESConnector\SigningCertificate"

    if (-not (Test-Path $KeyRecoveryAgentCertificate)) {
        New-LogEntry "Error: KeyRecoveryAgentCertificate Registry key does not exist." 
         
        New-LogEntry "KeyRecoveryAgentCertificate Registry key does not exist." -Severity 3 
    }
    else {
        $KeyRecoveryAgentCertificatePresent = (Get-ItemProperty -Path HKLM:\SOFTWARE\Microsoft\MicrosoftIntune\NDESConnector\ -Name KeyRecoveryAgentCertificate).KeyRecoveryAgentCertificate

        if (-not ($KeyRecoveryAgentCertificatePresent)) {
            New-LogEntry "KeyRecoveryAgentCertificate registry key exists but has no value" -Severity 2 
        }
        else {
            New-LogEntry "Success: `r`nKeyRecoveryAgentCertificate registry key exists" -Severity 1
        }
    }

    if (-not (Test-Path $PfxSigningCertificate)) { 
        New-LogEntry "PfxSigningCertificate Registry key does not exist." -Severity 3 
    }
    else {
        $PfxSigningCertificatePresent = (Get-ItemProperty -Path HKLM:\SOFTWARE\Microsoft\MicrosoftIntune\NDESConnector\ -Name PfxSigningCertificate).PfxSigningCertificate

        if (-not ($PfxSigningCertificatePresent)) {
            New-LogEntry "PfxSigningCertificate registry key exists but has no value" -Severity 2 
        }
        else {
            New-LogEntry "Success: `r`nPfxSigningCertificate registry key exists" -Severity 1
        }
    }

    if (-not (Test-Path $SigningCertificate)) { 
        New-LogEntry "SigningCertificate Registry key does not exist" -Severity 3  
    }
    else {
        $SigningCertificatePresent = (Get-ItemProperty -Path HKLM:\SOFTWARE\Microsoft\MicrosoftIntune\NDESConnector\ -Name SigningCertificate).SigningCertificate

        if (-not ($SigningCertificatePresent)) {
            New-LogEntry "SigningCertificate registry key exists but has no value" -Severity 2
        }
        else {
            New-LogEntry "Success: SigningCertificate registry key exists" -Severity 1
        }
    }

    $ErrorActionPreference = "Continue"
}

function Get-EventLogData {
    param (
        [int]$EventLogCollDays = 5
    )

    $ErrorActionPreference = "SilentlyContinue"
 
    Write-StatusMessage "Checking Event logs for relevent errors" -Severity 1

    if (-not (Get-EventLog -LogName "Microsoft Intune Connector" -EntryType Error -After (Get-Date).AddDays(-$EventLogCollDays) -ErrorAction SilentlyContinue)) {
 
        New-LogEntry "Success: No errors found in the Microsoft Intune Connector" -Severity 1
    }
    else {
        New-LogEntry "Errors found in the Microsoft Intune Connector Event log. Please see below for the most recent 5, and investigate further in Event Viewer." -Severity 2
         
        $EventsCol1 = Get-EventLog -LogName "Microsoft Intune Connector" -EntryType Error -After (Get-Date).AddDays(-$EventLogCollDays) -Newest 5 | Select-Object TimeGenerated, Source, Message
        $EventsCol1 | Format-List
        New-LogEntry "Errors found in the Microsoft Intune Connector Event log" NDES_Eventvwr 3
        $i = 0 

        foreach ($item in $EventsCol1) {
            New-LogEntry "$($EventsCol1[$i].TimeGenerated);$($EventsCol1[$i].Message);$($EventsCol1[$i].Source)" NDES_Eventvwr 3
            $i++
        }
    }

    if (-not (Get-EventLog -LogName "Application" -EntryType Error -Source NDESConnector, Microsoft-Windows-NetworkDeviceEnrollmentService -After (Get-Date).AddDays(-$EventLogCollDays) -ErrorAction SilentlyContinue)) {
          New-LogEntry "Success: No errors found in the Application log from source NetworkDeviceEnrollmentService or NDESConnector" -Severity 1
    }
    else {
        New-LogEntry "Errors found in the Application Event log for source NetworkDeviceEnrollmentService or NDESConnector. Please see below for the most recent 5, and investigate further in Event Viewer." -Severity 2
         
        $EventsCol2 = Get-EventLog -LogName "Application" -EntryType Error -Source NDESConnector, Microsoft-Windows-NetworkDeviceEnrollmentService -After (Get-Date).AddDays(-$EventLogCollDays) -Newest 5 | Select-Object TimeGenerated, Source, Message
        $EventsCol2 | Format-List
        $i = 0 

        foreach ($item in $EventsCol2) {
            New-LogEntry "$($EventsCol2[$i].TimeGenerated);$($EventsCol2[$i].Message);$($EventsCol2[$i].Source)" -Severity 3
            $i++
        }
    }

    $ErrorActionPreference = "Continue"
}
 
function Test-NDESServiceAccountProperties {
    param (
        [string]$NDESServiceAccount
    )
 
    Write-StatusMessage "Checking NDES Service Account $NDESServiceAccount properties in Active Directory" -Severity 1

    $ADAccount = $NDESServiceAccount.split("\")[1]
    if ($SvcAcctIsComputer) {
        $ADAccountProps = Get-ADComputer $ADAccount -Properties SamAccountName,enabled,AccountExpirationDate,accountExpires,accountlockouttime,PasswordExpired,PasswordLastSet,PasswordNeverExpires,LockedOut
    }
    else {
        $ADAccountProps = Get-ADUser $ADAccount -Properties SamAccountName,enabled,AccountExpirationDate,accountExpires,accountlockouttime,PasswordExpired,PasswordLastSet,PasswordNeverExpires,LockedOut
    }

    if ($ADAccountProps.enabled -ne $true -OR $ADAccountProps.PasswordExpired -ne $false -OR $ADAccountProps.LockedOut -eq $true) {
        Write-StatusMessage "Error: Problem with the AD account. Please see output below to determine the issue" -Severity 3
    }
    else {
        Write-StatusMessage "Success:`r`nNDES Service Account seems to be in working order:"  -Severity 1
    }

    $msg = $ADAccountProps | Format-List SamAccountName,enabled,AccountExpirationDate,accountExpires,accountlockouttime,PasswordExpired,PasswordLastSet,PasswordNeverExpires,LockedOut | Out-String
     
    New-LogEntry "$msg" -Severity 1
} 

function Test-NDESServiceAccountLocalPermissions {
    Write-StatusMessage "Checking NDES Service Account local permissions..."   -Severity 1 

    if ($SvcAcctIsComputer) { 
        Write-StatusMessage "Skipping NDES Service Account local permissions since local system is used as the service account..." -Severity 1 
    }
    else {
        if ((net localgroup) -match "Administrators"){
            $LocalAdminsMember = ((net localgroup Administrators))

            if ($LocalAdminsMember -like "*$NDESServiceAccount*"){
                New-LogEntry "NDES Service Account is a member of the local Administrators group. This will provide the requisite rights but is _not_ a secure configuration. Use the IIS_IUSERS local group instead." -Severity 2 
            }
            else {
                Write-StatusMessage "Success:`r`nNDES Service account is not a member of the local Administrators group"
            }
        }
    }
}

function Test-Connectivity {
    param(
        [string]$uniqueURL = "autoupdate.msappproxy.net",
        [int]$port = 443
    )

    Write-StatusMessage "Checking Connectivity to $uniqueURL" -Severity 1

    try {
        $error.Clear()
        $connectionTest = $false

        $connection = New-Object System.Net.Sockets.TCPClient
        $connection.ReceiveTimeout = 500
        $connection.SendTimeout = 500 
        $result = $connection.BeginConnect($uniqueURL, $port, $null, $null)
        $wait = $result.AsyncWaitHandle.WaitOne(5000, $false)

        if ($wait -and (-not $connection.Client.Connected) ){
            $connection.Close()
            $connectionTest = $false
        } elseif (-not $wait) {
            $connection.Close()
            $connectionTest = $false
        } else {
            $null = $connection.EndConnect($result) 
            $connectionTest = $connection.Connected
        }
        
        if ($connectionTest) {
            New-LogEntry "Connection to $uniqueURL on port $port is successful."  -Severity 1
        } else {
            New-LogEntry "Connection to $uniqueURL on port $port failed." -Severity 3  
        }
    }
    catch {
        New-LogEntry "Error connecting to $uniqueURL. Please test that the service account has internet access." -Severity 3
   
    }
} 

function Test-NDESServiceAccountLocalPermissions {
    Write-StatusMessage "Checking NDES Service Account local permissions..." -Severity 1 
    if ($SvcAcctIsComputer) { 
        Write-StatusMessage "Skipping NDES Service Account local permissions since local system is used as the service account..." -Severity 1 
    }
    else {
        if ((net localgroup) -match "Administrators"){

            $LocalAdminsMember = ((net localgroup Administrators))

            if ($LocalAdminsMember -like "*$NDESServiceAccount*"){

                New-LogEntry "NDES Service Account is a member of the local Administrators group. This will provide the requisite rights but is _not_ a secure configuration. Use the IIS_IUSERS local group instead." -Severity 2 
            }
            else {
                New-LogEntry "Success:`r`nNDES Service account is not a member of the local Administrators group" -Severity 1    
            }
        }
           else { 
                New-LogEntry "No local Administrators group exists, likely due to this being a Domain Controller or renaming the group. It is not recommended to run NDES on a Domain Controller." -Severity 2
    
        }

    }
} 
 
Function Test-IIS_IUSR_Membership {
    Write-StatusMessage "Checking if the NDES service account is a member of the IIS_IUSR group..." -Severity 1
    if ((net localgroup) -match "IIS_IUSRS"){

        $IIS_IUSRMembers = ((net localgroup IIS_IUSRS))

        if ($IIS_IUSRMembers -like "*$NDESServiceAccount*"){
            New-LogEntry "NDES service account is a member of the local IIS_IUSR group" -Severity 1    
        }

        else {
 
            New-LogEntry "Error: NDES Service Account is not a member of the local IIS_IUSR group" -Severity 3 

            Write-StatusMessage "Checking Local Security Policy for explicit rights via gpedit..." -Severity 1
             
            $TempFile = [System.IO.Path]::GetTempFileName()
            & "secedit" "/export" "/cfg" "$TempFile" | Out-Null
            $LocalSecPol = Get-Content $TempFile
            $ADAccount = $NDESServiceAccount.split("\")[1]
            # we should only be checking user accounts. If local system is the service account, we can skip this event
            $ADAccountProps = (Get-ADUser $ADAccount -Properties SamAccountName,enabled,AccountExpirationDate,accountExpires,accountlockouttime,PasswordExpired,PasswordLastSet,PasswordNeverExpires,LockedOut)
            
            $NDESSVCAccountSID = $ADAccountProps.SID.Value 
            $LocalSecPolResults = $LocalSecPol | Select-String $NDESSVCAccountSID

                if ($LocalSecPolResults -match "SeInteractiveLogonRight" -and $LocalSecPolResults -match "SeBatchLogonRight" -and $LocalSecPolResults -match "SeServiceLogonRight"){
            
                    New-LogEntry @"                    
                        Success: 
                        NDES Service Account has been assigned 'Logon Locally', 'Logon as a Service' and 'Logon as a batch job' rights explicitly.

                        Note:
                        Consider using the IIS_IUSERS group instead of explicit rights as described in this article:
                        https://learn.microsoft.com/en-us/mem/intune/protect/certificates-scep-configure
"@ -Severity 1

                }
            
                else {
                    New-LogEntry "NDES Service Account has _NOT_ been assigned the Logon Locally, Logon as a Service or Logon as a batch job rights _explicitly." -Severity 3        
                }
             }

    }

    else {
   
        New-LogEntry @"
                        No IIS_IUSRS group exists. Ensure IIS is installed.

                        Please review the following article for more information:
                            https://learn.microsoft.com/en-us/mem/intune/protect/certificates-scep-configure
"@ -Severity 3

    }

}
 
Function Test-PFXCertificateConnectorService {
    Write-StatusMessage "Checking the `"Log on As`" account for the PFX Certificate Connector for Intune" -Severity 1
    $service = Get-Service -Name "PFXCertificateConnectorSvc"

    if ($service) {
        # Get the service's process
        $serviceProcess = Get-WmiObject Win32_Service | Where-Object { $_.Name -eq $service.Name }

        # Check if the service is running as Local System or as a specific user
        if ($serviceProcess.StartName -eq "LocalSystem") {
            New-LogEntry "$($service.Name) is running as Local System" -Severity 1  
        }
        else {
            New-LogEntry "$($service.Name) is running as $($serviceProcess.StartName)" -Severity 1  
        }
    } 
    else {
        New-LogEntry "PFXCertificateConnectorSvc service not found" -Severity 3  
    }

}
function Compress-LogFiles {
    param ()

    Write-StatusMessage "Gathering log files..."
    
    if ($PSCmdlet.ParameterSetName -eq "Unattended") {
        New-LogEntry "Automatically gathering files."
        $LogFileCollectionConfirmation = "y"
    }
    else {
        New-LogEntry "Do you want to gather troubleshooting files? This includes IIS, NDES Connector, NDES Plugin, CRP, and MSCEP log files, in addition to the SCEP template configuration.  [Y]es, [N]o:"
        $LogFileCollectionConfirmation = Read-Host
    }
    
    if ($LogFileCollectionConfirmation -eq "y") {
        $IISLogPath = (Get-WebConfigurationProperty "/system.applicationHost/sites/siteDefaults" -name logfile.directory).Value + "\W3SVC1" -replace "%SystemDrive%",$env:SystemDrive
        $IISLogs = Get-ChildItem $IISLogPath | Sort-Object -Descending -Property LastWriteTime | Select-Object -First 3
        $NDESConnectorLogs = Get-ChildItem "$env:SystemRoot\System32\Winevt\Logs\Microsoft-Intune-CertificateConnectors*"
        $NDESConnectorUpdateAgentLogs = Get-ChildItem "$env:SystemRoot\System32\Winevt\Logs\Microsoft-AzureADConnect-AgentUpdater*"

        $ApplicationEventLogFile = Get-WinEvent -ListLog "Application" | Select-Object -ExpandProperty LogFilePath
        $ApplicationLogFilePath = [System.Environment]::ExpandEnvironmentVariables( $ApplicationEventLogFile)

        $SystemEventLogFile = Get-WinEvent -ListLog "System" | Select-Object -ExpandProperty LogFilePath
        $SystemLogFilePath = [System.Environment]::ExpandEnvironmentVariables( $SystemEventLogFile)
    
        foreach ($IISLog in $IISLogs) {
            Copy-Item -Path $IISLog.FullName -Destination $TempDirPath
        }

        foreach ($NDESConnectorLog in $NDESConnectorLogs) {
            Copy-Item -Path $NDESConnectorLog.FullName -Destination $TempDirPath
        }

        foreach ($NDESConnectorUpdateAgentLog in $NDESConnectorUpdateAgentLogs) {
            Copy-Item -Path $NDESConnectorUpdateAgentLog.FullName -Destination $TempDirPath
        }

        foreach ($NDESPluginLog in $NDESPluginLogs) {
            Copy-Item -Path $NDESPluginLog.FullName -Destination $TempDirPath
        }

        foreach ($MSCEPLog in $MSCEPLogs) {
            Copy-Item -Path $MSCEPLog.FullName -Destination $TempDirPath
        }

        foreach ($CRPLog in $CRPLogs) {
            Copy-Item -Path $CRPLogs.FullName -Destination $TempDirPath
        }

        Copy-Item -Path $ApplicationLogFilePath -Destination $TempDirPath
        Copy-Item -Path $SystemLogFilePath -Destination $TempDirPath

        $GPresultPath = "$($TempDirPath)\gpresult_temp.html"
        gpresult /h $GPresultPath

        $SCEPUserCertTemplateOutputFilePath = "$($TempDirPath)\SCEPUserCertTemplate.txt"
        certutil -v -template $SCEPUserCertTemplate > $SCEPUserCertTemplateOutputFilePath

        New-LogEntry "Collecting server logs" -Severity 1

        Add-Type -assembly "system.io.compression.filesystem"
        $Currentlocation = $env:temp
        $date = Get-Date -Format ddMMyyhhmmss
        Copy-Item $LogFilePath .
        [io.compression.zipfile]::CreateFromDirectory($Script:TempDirPath, "$($Currentlocation)\$($date)-CertConnectorLogs-$($hostname).zip")

        New-LogEntry @"
        Success: Log files copied to $($Currentlocation)\$($date)-CertConnectorLogs-$($hostname).zip"

"@

        # Show in Explorer
        Start-Process $Currentlocation
    }
    else {
        New-LogEntry "Do not collect logs" -Severity 1
        $Script:WriteLogOutputPath = $true
    }
}
function Format-Log {
    <# Remove quotes from CSV #>
    param($logname = $Script:LogFilePath)

    $Contents = Get-Content $logname
    $FormattedContent = ($Contents -replace '("$|,"|",{1,2}")', '  ') -replace '^"', '' 
    $FormattedContent | Out-File $logname -Encoding utf8 -Force
}
 
function Get-CSVInfo {
    Param ([string]$fileName = "test.csv") 
    if (Test-Path $fileName) {
        # Read the CSV file
        $csvData = Import-Csv $fileName 
        $Results = @{}

        foreach ($row in $csvData){
            $Results.add( $row.TestName, @{ "Passed" = $row.Passed; "Failed" = $row.Failed} )
            }
        }
    else {
        New-LogEntry "File not found: $fileName" -Severity 3    
        break
        }
    $Results
        
}


function New-HTMLReport {
   
    <#
  .SYNOPSIS
   Generates HTML report
  .DESCRIPTION
   Creates HTML output based on rule results
  .EXAMPLE
  New-HTMLReport 
   
  .NOTES
  NAME: New-HTMLReport 
  #>
  
    Param () 
    
    $head = @'
  <style>
  body { background-color:#ffffff;
         font-family:Tahoma;
         font-size:12pt; }
  table {
    border-spacing: 0;
    width: 100%;
    border: 1px solid #ddd;
    margin: auto;
  }
  th {
    background-color: #6495ED;
    cursor: pointer;
  }
  th, td {
    border: 1px solid #ddd;
    text-align: left;
    padding: 10px;
  }
  td.green { color: green; }
  td.orange { color: orange; }
  td.red { color: red; }
  .active { 
    color: #efefef;
    font-style: italic;
  }
  .filterList {
    border: 1px solid #ddd;
    display: inline-block;
    margin: 4px 0px;
    padding: 8px;
  }
  .filterList h4 {
    margin: 0px 2px;
  }
  </style>
'@
  
$preContent = @'
  <h1>NDES Validation Results</h1>
   
'@
  
$script = @'
  <script>
  window.onload = function() {
    if (document.querySelectorAll('tr th').length != 0) {
      const headings = document.querySelectorAll('tr th');
      const col = Array.from(headings).find(hd => hd.innerHTML === "Test Result");
      const inx = Array.from(col.parentNode.children).indexOf(col);
      const cells = col.closest('table').querySelectorAll(`td:nth-child(${inx+1})`);
    }
    
  
      Array.from(cells).map((td) => {
          switch (td.innerHTML) {
              case "Passed":
                  td.classList.add("green")
                  break
              case "Warning":
                  td.classList.add("orange")
                  break
              case "Failed":
                  td.classList.add("red")
                  break
          }
      })
      
      Array.from(headings).map((hd) => {
        hd.addEventListener('click', (e) => {
          sortTable(e.target.cellIndex)
          activeColumn(e)
        })
      })
       
  }
  
  function activeColumn(e) {
    const headings = document.querySelectorAll('tr th')
    const col = Array.from(headings).map(hd => hd.classList.remove('active'))
    e.target.classList.add('active')
  }
  
  function sortTable(n) {
    var table, rows, switching, i, x, y, shouldSwitch, dir, switchcount = 0;
    table = document.querySelector('table')
    switching = true;
    //Set the sorting direction to ascending:
    dir = "asc"; 
    /*Make a loop that will continue until
    no switching has been done:*/
    while (switching) {
      //start by saying: no switching is done:
      switching = false;
      rows = table.rows;
      /*Loop through all table rows (except the
      first, which contains table headers):*/
      for (i = 1; i < (rows.length - 1); i++) {
        //start by saying there should be no switching:
        shouldSwitch = false;
        /*Get the two elements you want to compare,
        one from current row and one from the next:*/
        x = rows[i].getElementsByTagName("TD")[n];
        y = rows[i + 1].getElementsByTagName("TD")[n];
        /*check if the two rows should switch place,
        based on the direction, asc or desc:*/
        if (dir == "asc") {
          if (x.innerHTML.toLowerCase() > y.innerHTML.toLowerCase()) {
            //if so, mark as a switch and break the loop:
            shouldSwitch= true;
            break;
          }
        } else if (dir == "desc") {
          if (x.innerHTML.toLowerCase() < y.innerHTML.toLowerCase()) {
            //if so, mark as a switch and break the loop:
            shouldSwitch = true;
            break;
          }
        }
      }
      if (shouldSwitch) {
        /*If a switch has been marked, make the switch
        and mark that a switch has been done:*/
        rows[i].parentNode.insertBefore(rows[i + 1], rows[i]);
        switching = true;
        //Each time a switch is done, increase this count by 1:
        switchcount ++;      
      } else {
        /*If no switching has been done AND the direction is "asc",
        set the direction to "desc" and run the while loop again.*/
        if (switchcount == 0 && dir == "asc") {
          dir = "desc";
          switching = true;
        }
      }
    }
  }
  
  function filterTable() {
  
    const checkboxes = document.querySelectorAll('input[name="filter"]:checked')
    const table = document.querySelector('table')
    const headings = table.querySelectorAll('tr th')
    const col = Array.from(headings).find(hd => hd.innerHTML === "Test Result")
    const inx = Array.from(col.parentNode.children).indexOf(col)
    const trs = table.querySelectorAll('tr')
  
    const filters = Array.from(checkboxes).map(chbx => chbx.value )
  
    if (filters.length === 0) {
      resetTableRows(trs)
    }
    else {
      Array.from(trs).map((tr) => {
        let td = tr.querySelectorAll('td')[inx]
        if (td) {
          if (filters.includes(td.innerHTML.toLowerCase())) {
            // display row
            tr.style.display = ""
          }
          else {
            // hide row
            tr.style.display = "none"
          }
        }
      })
    }
  
  }
  
  function resetTableRows(trs) {
    // reset rows for all to display
    Array.from(trs).map((tr) => {
      tr.style.display = ""
    })
  }
  </script>
'@
    $html = $ResultBlob | ConvertTo-Html -Head $head -Body $script -PreContent $preContent
    $now = (Get-Date).ToString("ddMMyyyyhhmmss")
    $HTMLFileName = Join-Path $env:temp "FirewallRuleTests-$now.html"
    $html | Out-File -FilePath $HTMLFileName -Force
    $HTMLFileName
  
  }
function New-TestResult {

    <#
    .SYNOPSIS
    Helper function to return a formatted rule output object
    .DESCRIPTION
    Returns a rule result object for reporting
    .EXAMPLE
    New-TestResult

    .NOTES
    NAME: New-TestResult
    #>

    [CmdletBinding()]
    param(
        [Parameter()]
        [string]$TestName = $(Get-PSCallStack)[0].Command, 
        [ValidateSet("Passed", "Warning", "Failed", "Information")]
        [string]$Result = "Information", 
        [string]$MoreInformation = "" 
    )


    $TestResult = [PSCustomObject] [Ordered] @{ 
        'Test Name'          = $TestName
        'Test Result'        = $Result     
        'More information'   = $MoreInformation
    }
 
 
    $TestResult
}

Function Test-IsAdmin
{
    ([Security.Principal.WindowsPrincipal] `
      [Security.Principal.WindowsIdentity]::GetCurrent() `
    ).IsInRole([Security.Principal.WindowsBuiltInRole]::Administrator)
}



#endregion


#  Script requirements

#Requires -version 3.0
# y#Requires -RunAsAdministrator 
##   #Requires -module ActiveDirectory

# Script-wide Variables
[string] $name = [System.Guid]::NewGuid()
$Script:TempDirPath = Join-Path $env:temp $name
New-Item -ItemType Directory -Path $TempDirPath -Force | Out-Null
[string]$Script:LogFilePath = "$($Script:TempDirPath)\Validate-NDESConfig.log"
[PSCustomObject[]]$ResultBlob = @()
[bool]$isadmin = Test-IsAdmin

# Flag to query computer vs user properties from AD
[bool]$SvcAcctIsComputer = $false
$line = "." * 60
# common messages
[string]$skipInstall = "Skipping installation. Please re-run the script in an elevated PowerShell window."

Initialize-LogFile
$ResultsText = ".\ResultMessages.csv" | Import-Csv
$ResultsText
if ($help){
    Get-NDESHelp
    break
}

if ($usage){
    Show-Usage
    break
} 
 
if ( Test-IsRSATADInstalled) {
    $mi = "RSAT AD tools are installed."
    $ResultBlob += New-TestResult -TestName "Test-ISRSATInstalled"  -Result "Passed" -MoreInformation $mi
}
else {
    if ($isadmin) {
        Install-RSATAD
    }
    else {
            $ResultBlob += New-TestResult -TestName "Test-ISRSATInstalled" -Result "Warning" -MoreInformation "Unable to install RSAT AD tools. Please install from an elevated PowerShell window and then run this script again."
            }
    }

if ($NDESServiceAccount -eq "" -or $null -eq $NDESServiceAccount) {
    $NDESServiceAccount = Get-NDESServiceAcct
}
#Test-Variables
Confirm-Variables -NDESServiceAccount $NDESServiceAccount -IssuingCAServerFQDN $IssuingCAServerFQDN -SCEPUserCertTemplate $SCEPUserCertTemplate



$ResultsText = Get-CSVInfo -fileName ".\ResultMessages.csv"
 

$ResultBlob += Test-IsNDESInstalled
$ResultBlob += Test-IsAADModuleInstalled
$ResultBlob += Test-IsIISInstalled
$ResultBlob += Test-OSVersion
$ResultBlob += Test-IEEnhancedSecurityMode
$ResultBlob += Test-NDESServiceAccountProperties -NDESServiceAccount $NDESServiceAccount
$ResultBlob += Test-PFXCertificateConnector
$ResultBlob += Test-Connectivity
$ResultBlob += Test-InstallRSATTools
$ResultBlob += Test-IISApplicationPoolHealth
$ResultBlob += Test-NDESInstallParameters  
$ResultBlob += Test-HTTPParamsRegKeys  
$ResultBlob += Test-IntermediateCerts  
$ResultBlob += Test-TemplateNameRegKey -SCEPUserCertTemplate "YourSCEPCertificateTemplateName"
$ResultBlob += Test-Certificates  
$ResultBlob += Test-ServerCertificate
$ResultBlob += Test-InternalNdesUrl
$ResultBlob += Test-LastBootTime
$ResultBlob += Test-IntuneConnectorInstall
$ResultBlob += Test-IntuneConnectorRegKeys
$ResultBlob += Test-ClientCertificate
$ResultBlob += Test-WindowsFeaturesInstalled 
$ResultBlob += Test-NDESServiceAccountLocalPermissions -NDESServiceAccount $NDESServiceAccount
$ResultBlob += Test-SPN -ADAccount "NDES_Service_Account"  
$ResultBlob += Test-PFXCertificateConnectorService
$ResultBlob += Test-IIS_IUSR_Membership
$ResultBlob += Test-IIS_Log 
if ($isadmin) {Get-
} else { New-LogEntry -Message "Unable to gather evtx logs as non-admin. Please run script elevated to collect."}
 
Format-Log
Compress-LogFiles
  
foreach ($entry in $ResultBlob) {
     if ( $entry.'More Information' -eq "" ) { 
        switch ($entry.'Test Result'){
            'Passed' { $entry.'More Information'=  $ResultsText[$entry.'Test Name'].Passed} 
            'Failed' { $entry.'More Information'=  $ResultsText[$entry.'Test Name'].Failed} 
            'Warning' { $entry.'More Information'=  $ResultsText[$entry.'Test Name'].Warning} 
            'Information' { $entry.'More Information'=  $ResultsText[$entry.'Test Name'].Information} 

        }
    }
} 
$HTMLFileName = New-HTMLReport -resultBlob $ResultBlob
$ResultBlob | Out-File -FilePath .\Validate-NDESConfig-Testresults.txt -Encoding utf8 -Force -Width 1000
start .\Validate-NDESConfiguration-TestResults.txt

if (Test-Path $HTMLFileName){
    Start-Process $HTMLFileName
}
 
#endregion 
 

#region Ending script
 
Write-StatusMessage  "End of NDES configuration validation" 
 
if ($WriteLogOutputPath) {

        New-LogEntry "Log file copied to $($LogFilePath)" -Severity 1

        # for ODC
        $copyPath = "$env:temp\CollectedData\Intune\Files\NDES"
        if ($PSCmdlet.ParameterSetName -eq "Unattended"  ){
            if ( -not (Test-Path $copyPath) ) { mkdir $copyPath -Force }
            Copy-Item $Script:LogFilePath $copyPath
            }
           
        Write-StatusMessage "Ending script..." -Severity 1
    }  
 else { 
    New-LogEntry "Skipping log copy based on command line switches" -Severity 1
 }

#endregion<|MERGE_RESOLUTION|>--- conflicted
+++ resolved
@@ -764,14 +764,10 @@
     } 
     
     # Check if EnrollmentAgentOffline certificate is present
-<<<<<<< HEAD
+
     if ($EnrollmentAgentOffline) {    
         New-LogEntry "Success: `r`nEnrollmentAgentOffline certificate is present and valid till:$($EnrollmentAgentOfflineNotAfter)" -Severity 1
-=======
-    if ($EnrollmentAgentOffline) {
-        New-LogEntry "Success: EnrollmentAgentOffline certificate is present" -Severity 1
->>>>>>> c71d515e
-    }
+c    }
     else {
        
         New-LogEntry @"
